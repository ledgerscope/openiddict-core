﻿/*
 * Licensed under the Apache License, Version 2.0 (http://www.apache.org/licenses/LICENSE-2.0)
 * See https://github.com/openiddict/openiddict-core for more information concerning
 * the license and the contributors participating to this project.
 */

using System;
using Microsoft.Extensions.Caching.Memory;
using Microsoft.Extensions.DependencyInjection;
using Microsoft.Extensions.Options;
using OpenIddict.Abstractions;
using OpenIddict.Core;
using OpenIddict.EntityFrameworkCore.Models;
using Xunit;

namespace OpenIddict.EntityFrameworkCore.Tests
{
    public class OpenIddictEntityFrameworkCoreExtensionsTests
    {
        [Fact]
        public void UseEntityFrameworkCore_ThrowsAnExceptionForNullBuilder()
        {
            // Arrange
            var builder = (OpenIddictCoreBuilder) null;

            // Act and assert
            var exception = Assert.Throws<ArgumentNullException>(() => builder.UseEntityFrameworkCore());

            Assert.Equal("builder", exception.ParamName);
        }

        [Fact]
        public void UseEntityFrameworkCore_ThrowsAnExceptionForNullConfiguration()
        {
            // Arrange
            var services = new ServiceCollection();
            var builder = new OpenIddictCoreBuilder(services);

            // Act and assert
            var exception = Assert.Throws<ArgumentNullException>(() => builder.UseEntityFrameworkCore(configuration: null));

            Assert.Equal("configuration", exception.ParamName);
        }

        [Fact]
        public void UseEntityFrameworkCore_RegistersDefaultEntities()
        {
            // Arrange
            var services = new ServiceCollection().AddOptions();
            var builder = new OpenIddictCoreBuilder(services);

            // Act
            builder.UseEntityFrameworkCore();

            // Assert
            var provider = services.BuildServiceProvider();
            var options = provider.GetRequiredService<IOptions<OpenIddictCoreOptions>>().Value;

            Assert.Equal(typeof(OpenIddictApplication), options.DefaultApplicationType);
            Assert.Equal(typeof(OpenIddictAuthorization), options.DefaultAuthorizationType);
            Assert.Equal(typeof(OpenIddictScope), options.DefaultScopeType);
            Assert.Equal(typeof(OpenIddictToken), options.DefaultTokenType);
        }

        [Theory]
        [InlineData(typeof(IOpenIddictApplicationStoreResolver), typeof(OpenIddictApplicationStoreResolver))]
        [InlineData(typeof(IOpenIddictAuthorizationStoreResolver), typeof(OpenIddictAuthorizationStoreResolver))]
        [InlineData(typeof(IOpenIddictScopeStoreResolver), typeof(OpenIddictScopeStoreResolver))]
        [InlineData(typeof(IOpenIddictTokenStoreResolver), typeof(OpenIddictTokenStoreResolver))]
        public void UseEntityFrameworkCore_RegistersEntityFrameworkCoreStoreResolvers(Type serviceType, Type implementationType)
        {
            // Arrange
            var services = new ServiceCollection();
            var builder = new OpenIddictCoreBuilder(services);

            // Act
            builder.UseEntityFrameworkCore();

            // Assert
            Assert.Contains(services, service => service.ServiceType == serviceType &&
                                                 service.ImplementationType == implementationType);
        }

        [Theory]
        [InlineData(typeof(OpenIddictApplicationStore<,,,,>))]
        [InlineData(typeof(OpenIddictAuthorizationStore<,,,,>))]
        [InlineData(typeof(OpenIddictScopeStore<,,>))]
        [InlineData(typeof(OpenIddictTokenStore<,,,,>))]
        public void UseEntityFrameworkCore_RegistersEntityFrameworkCoreStore(Type type)
        {
            // Arrange
            var services = new ServiceCollection();
            var builder = new OpenIddictCoreBuilder(services);

            // Act
            builder.UseEntityFrameworkCore();

            // Assert
            Assert.Contains(services, service => service.ServiceType == type && service.ImplementationType == type);
        }
<<<<<<< HEAD

        [Fact]
        public void UseOpenIddict_RegistersDefaultEntityConfigurations()
        {
            // Arrange
            var builder = new ModelBuilder(new ConventionSet());

            // Act
            builder.UseOpenIddict();

            // Assert
            Assert.NotNull(builder.Model.FindEntityType(typeof(OpenIddictApplication)));
            Assert.NotNull(builder.Model.FindEntityType(typeof(OpenIddictAuthorization)));
            Assert.NotNull(builder.Model.FindEntityType(typeof(OpenIddictScope)));
            Assert.NotNull(builder.Model.FindEntityType(typeof(OpenIddictToken)));
        }

        [Fact]
        public void UseOpenIddict_RegistersDefaultEntityConfigurationsWithCustomKeyType()
        {
            // Arrange
            var builder = new ModelBuilder(new ConventionSet());

            // Act
            builder.UseOpenIddict<long>();

            // Assert
            Assert.NotNull(builder.Model.FindEntityType(typeof(OpenIddictApplication<long>)));
            Assert.NotNull(builder.Model.FindEntityType(typeof(OpenIddictAuthorization<long>)));
            Assert.NotNull(builder.Model.FindEntityType(typeof(OpenIddictScope<long>)));
            Assert.NotNull(builder.Model.FindEntityType(typeof(OpenIddictToken<long>)));
        }

        [Fact]
        public void UseOpenIddict_RegistersCustomEntityConfigurations()
        {
            // Arrange
            var builder = new ModelBuilder(new ConventionSet());

            // Act
            builder.UseOpenIddict<CustomApplication, CustomAuthorization, CustomScope, CustomToken, Guid>();

            // Assert
            Assert.NotNull(builder.Model.FindEntityType(typeof(CustomApplication)));
            Assert.NotNull(builder.Model.FindEntityType(typeof(CustomAuthorization)));
            Assert.NotNull(builder.Model.FindEntityType(typeof(CustomScope)));
            Assert.NotNull(builder.Model.FindEntityType(typeof(CustomToken)));
        }

        public class CustomApplication : OpenIddictApplication<Guid, CustomAuthorization, CustomToken> { }
        public class CustomAuthorization : OpenIddictAuthorization<Guid, CustomApplication, CustomToken> { }
        public class CustomScope : OpenIddictScope<Guid> { }
        public class CustomToken : OpenIddictToken<Guid, CustomApplication, CustomAuthorization> { }
=======
>>>>>>> 041a8384
    }
}<|MERGE_RESOLUTION|>--- conflicted
+++ resolved
@@ -98,61 +98,5 @@
             // Assert
             Assert.Contains(services, service => service.ServiceType == type && service.ImplementationType == type);
         }
-<<<<<<< HEAD
-
-        [Fact]
-        public void UseOpenIddict_RegistersDefaultEntityConfigurations()
-        {
-            // Arrange
-            var builder = new ModelBuilder(new ConventionSet());
-
-            // Act
-            builder.UseOpenIddict();
-
-            // Assert
-            Assert.NotNull(builder.Model.FindEntityType(typeof(OpenIddictApplication)));
-            Assert.NotNull(builder.Model.FindEntityType(typeof(OpenIddictAuthorization)));
-            Assert.NotNull(builder.Model.FindEntityType(typeof(OpenIddictScope)));
-            Assert.NotNull(builder.Model.FindEntityType(typeof(OpenIddictToken)));
-        }
-
-        [Fact]
-        public void UseOpenIddict_RegistersDefaultEntityConfigurationsWithCustomKeyType()
-        {
-            // Arrange
-            var builder = new ModelBuilder(new ConventionSet());
-
-            // Act
-            builder.UseOpenIddict<long>();
-
-            // Assert
-            Assert.NotNull(builder.Model.FindEntityType(typeof(OpenIddictApplication<long>)));
-            Assert.NotNull(builder.Model.FindEntityType(typeof(OpenIddictAuthorization<long>)));
-            Assert.NotNull(builder.Model.FindEntityType(typeof(OpenIddictScope<long>)));
-            Assert.NotNull(builder.Model.FindEntityType(typeof(OpenIddictToken<long>)));
-        }
-
-        [Fact]
-        public void UseOpenIddict_RegistersCustomEntityConfigurations()
-        {
-            // Arrange
-            var builder = new ModelBuilder(new ConventionSet());
-
-            // Act
-            builder.UseOpenIddict<CustomApplication, CustomAuthorization, CustomScope, CustomToken, Guid>();
-
-            // Assert
-            Assert.NotNull(builder.Model.FindEntityType(typeof(CustomApplication)));
-            Assert.NotNull(builder.Model.FindEntityType(typeof(CustomAuthorization)));
-            Assert.NotNull(builder.Model.FindEntityType(typeof(CustomScope)));
-            Assert.NotNull(builder.Model.FindEntityType(typeof(CustomToken)));
-        }
-
-        public class CustomApplication : OpenIddictApplication<Guid, CustomAuthorization, CustomToken> { }
-        public class CustomAuthorization : OpenIddictAuthorization<Guid, CustomApplication, CustomToken> { }
-        public class CustomScope : OpenIddictScope<Guid> { }
-        public class CustomToken : OpenIddictToken<Guid, CustomApplication, CustomAuthorization> { }
-=======
->>>>>>> 041a8384
     }
 }