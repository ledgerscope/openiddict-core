﻿/*
 * Licensed under the Apache License, Version 2.0 (http://www.apache.org/licenses/LICENSE-2.0)
 * See https://github.com/openiddict/openiddict-core for more information concerning
 * the license and the contributors participating to this project.
 */

using System;
using System.Collections.Immutable;
using System.Linq;
using System.Reflection;
using System.Security.Claims;
using System.Threading;
using System.Threading.Tasks;
using AspNet.Security.OpenIdConnect.Client;
using AspNet.Security.OpenIdConnect.Extensions;
using AspNet.Security.OpenIdConnect.Primitives;
using AspNet.Security.OpenIdConnect.Server;
using Microsoft.AspNetCore.Authentication;
using Microsoft.AspNetCore.Authentication.Cookies;
using Microsoft.AspNetCore.Builder;
using Microsoft.AspNetCore.DataProtection;
using Microsoft.AspNetCore.Diagnostics;
using Microsoft.AspNetCore.Hosting;
using Microsoft.AspNetCore.Http;
using Microsoft.AspNetCore.Http.Authentication;
using Microsoft.AspNetCore.TestHost;
using Microsoft.Extensions.DependencyInjection;
using Microsoft.Extensions.Logging;
using Microsoft.Net.Http.Headers;
using Moq;
using Newtonsoft.Json;
using Newtonsoft.Json.Linq;
using OpenIddict.Core;
using OpenIddict.Models;
using Xunit;

namespace OpenIddict.Tests
{
    public partial class OpenIddictProviderTests
    {
        public const string AuthorizationEndpoint = "/connect/authorize";
        public const string ConfigurationEndpoint = "/.well-known/openid-configuration";
        public const string IntrospectionEndpoint = "/connect/introspect";
        public const string LogoutEndpoint = "/connect/logout";
        public const string RevocationEndpoint = "/connect/revoke";
        public const string TokenEndpoint = "/connect/token";
        public const string UserinfoEndpoint = "/connect/userinfo";

        [Fact]
        public async Task ProcessChallengeResponse_CustomPublicParametersAreAddedToAuthorizationResponse()
        {
            // Arrange
            var server = CreateAuthorizationServer(builder =>
            {
                builder.Services.AddSingleton(CreateApplicationManager(instance =>
                {
                    var application = new OpenIddictApplication();

                    instance.Setup(mock => mock.FindByClientIdAsync("Fabrikam", It.IsAny<CancellationToken>()))
                        .ReturnsAsync(application);

                    instance.Setup(mock => mock.ValidateRedirectUriAsync(application, "http://www.fabrikam.com/path", It.IsAny<CancellationToken>()))
                        .ReturnsAsync(true);

                    instance.Setup(mock => mock.GetClientTypeAsync(application, It.IsAny<CancellationToken>()))
                        .ReturnsAsync(OpenIddictConstants.ClientTypes.Public);
                }));
            });

            var client = new OpenIdConnectClient(server.CreateClient());

            // Act
            var response = await client.PostAsync(AuthorizationEndpoint, new OpenIdConnectRequest
            {
                ClientId = "Fabrikam",
                RedirectUri = "http://www.fabrikam.com/path",
                ResponseType = OpenIdConnectConstants.ResponseTypes.Code,
                ["attach-public-parameters"] = true,
                ["deny-authorization"] = true
            });

            // Assert
            Assert.NotEmpty(response.Error);
            Assert.NotEmpty(response.ErrorDescription);
            Assert.True((bool) response["custom_boolean_parameter"]);
            Assert.Equal(42, (long) response["custom_integer_parameter"]);
            Assert.Equal("value", (string) response["custom_string_parameter"]);
        }

        [Fact]
        public async Task ProcessChallengeResponse_CustomPublicParametersAreAddedToTokenResponse()
        {
            // Arrange
            var server = CreateAuthorizationServer();

            var client = new OpenIdConnectClient(server.CreateClient());

            // Act
            var response = await client.PostAsync(TokenEndpoint, new OpenIdConnectRequest
            {
                GrantType = OpenIdConnectConstants.GrantTypes.Password,
                Username = "johndoe",
                Password = "A3ddj3w",
                Scope = OpenIdConnectConstants.Scopes.OfflineAccess,
                ["attach-public-parameters"] = true,
                ["deny-authorization"] = true
            });

            // Assert
            Assert.NotEmpty(response.Error);
            Assert.NotEmpty(response.ErrorDescription);
            Assert.True((bool) response["custom_boolean_parameter"]);
            Assert.Equal(42, (long) response["custom_integer_parameter"]);
            Assert.Equal(new JArray(1, 2, 3), (JArray) response["custom_json_array_parameter"]);
            Assert.Equal(JObject.FromObject(new { Property = "value" }), (JObject) response["custom_json_object_parameter"]);
            Assert.Equal("value", (string) response["custom_string_parameter"]);
        }

        [Fact]
        public async Task ProcessSigninResponse_AuthenticationPropertiesAreAutomaticallyRestored()
        {
            // Arrange
            var identity = new ClaimsIdentity(OpenIdConnectServerDefaults.AuthenticationScheme);
            identity.AddClaim(OpenIdConnectConstants.Claims.Subject, "Bob le Bricoleur");

            var ticket = new AuthenticationTicket(
                new ClaimsPrincipal(identity),
                new AuthenticationProperties(),
                OpenIdConnectServerDefaults.AuthenticationScheme);

            ticket.SetTokenId("60FFF7EA-F98E-437B-937E-5073CC313103");
            ticket.SetTokenUsage(OpenIdConnectConstants.TokenUsages.RefreshToken);
            ticket.SetScopes(OpenIdConnectConstants.Scopes.OpenId, OpenIdConnectConstants.Scopes.OfflineAccess);
            ticket.SetProperty("custom_property_in_original_ticket", "original_value");

            var format = new Mock<ISecureDataFormat<AuthenticationTicket>>();

            format.Setup(mock => mock.Protect(It.IsAny<AuthenticationTicket>()))
                .Returns("8xLOxBtZp8");

            format.Setup(mock => mock.Unprotect("8xLOxBtZp8"))
                .Returns(ticket);

            var token = new OpenIddictToken();

            var manager = CreateTokenManager(instance =>
            {
                instance.Setup(mock => mock.FindByIdAsync("60FFF7EA-F98E-437B-937E-5073CC313103", It.IsAny<CancellationToken>()))
                    .ReturnsAsync(token);

                instance.Setup(mock => mock.IsRedeemedAsync(token, It.IsAny<CancellationToken>()))
                    .ReturnsAsync(false);

                instance.Setup(mock => mock.IsValidAsync(token, It.IsAny<CancellationToken>()))
                    .ReturnsAsync(true);
            });

            var server = CreateAuthorizationServer(builder =>
            {
                builder.Services.AddSingleton(manager);

                builder.UseRollingTokens();

                builder.Configure(options => options.RefreshTokenFormat = format.Object);
            });

            var client = new OpenIdConnectClient(server.CreateClient());

            // Act
            var response = await client.PostAsync(TokenEndpoint, new OpenIdConnectRequest
            {
                GrantType = OpenIdConnectConstants.GrantTypes.RefreshToken,
                RefreshToken = "8xLOxBtZp8",
                ["do-not-flow-original-properties"] = true
            });

            // Assert
            Assert.NotNull(response.IdToken);
            Assert.NotNull(response.RefreshToken);

            format.Verify(mock => mock.Protect(
                It.Is<AuthenticationTicket>(value =>
                    value.Properties.Items["custom_property_in_original_ticket"] == "original_value" &&
                    value.Properties.Items["custom_property_in_new_ticket"] == "new_value")));
        }

        [Fact]
        public async Task ProcessSigninResponse_RefreshTokenIsIssuedForAuthorizationCodeRequestsWhenRollingTokensAreEnabled()
        {
            // Arrange
            var identity = new ClaimsIdentity(OpenIdConnectServerDefaults.AuthenticationScheme);
            identity.AddClaim(OpenIdConnectConstants.Claims.Subject, "Bob le Bricoleur");

            var ticket = new AuthenticationTicket(
                new ClaimsPrincipal(identity),
                new AuthenticationProperties(),
                OpenIdConnectServerDefaults.AuthenticationScheme);

            ticket.SetPresenters("Fabrikam");
            ticket.SetTokenId("3E228451-1555-46F7-A471-951EFBA23A56");
            ticket.SetTokenUsage(OpenIdConnectConstants.TokenUsages.AuthorizationCode);
            ticket.SetScopes(OpenIdConnectConstants.Scopes.OpenId, OpenIdConnectConstants.Scopes.OfflineAccess);

            var format = new Mock<ISecureDataFormat<AuthenticationTicket>>();

            format.Setup(mock => mock.Unprotect("SplxlOBeZQQYbYS6WxSbIA"))
                .Returns(ticket);

            var token = new OpenIddictToken();

            var manager = CreateTokenManager(instance =>
            {
                instance.Setup(mock => mock.FindByIdAsync("3E228451-1555-46F7-A471-951EFBA23A56", It.IsAny<CancellationToken>()))
                    .ReturnsAsync(token);

                instance.Setup(mock => mock.IsRedeemedAsync(token, It.IsAny<CancellationToken>()))
                    .ReturnsAsync(false);

                instance.Setup(mock => mock.IsValidAsync(token, It.IsAny<CancellationToken>()))
                    .ReturnsAsync(true);
            });

            var server = CreateAuthorizationServer(builder =>
            {
                builder.Services.AddSingleton(CreateApplicationManager(instance =>
                {
                    var application = new OpenIddictApplication();

                    instance.Setup(mock => mock.FindByClientIdAsync("Fabrikam", It.IsAny<CancellationToken>()))
                        .ReturnsAsync(application);

                    instance.Setup(mock => mock.GetClientTypeAsync(application, It.IsAny<CancellationToken>()))
                        .ReturnsAsync(OpenIddictConstants.ClientTypes.Public);
                }));

                builder.Services.AddSingleton(manager);

                builder.UseRollingTokens();

                builder.Configure(options => options.AuthorizationCodeFormat = format.Object);
            });

            var client = new OpenIdConnectClient(server.CreateClient());

            // Act
            var response = await client.PostAsync(TokenEndpoint, new OpenIdConnectRequest
            {
                ClientId = "Fabrikam",
                Code = "SplxlOBeZQQYbYS6WxSbIA",
                GrantType = OpenIdConnectConstants.GrantTypes.AuthorizationCode,
                RedirectUri = "http://www.fabrikam.com/path"
            });

            // Assert
            Assert.NotNull(response.RefreshToken);
        }

        [Fact]
        public async Task ProcessSigninResponse_RefreshTokenIsAlwaysIssuedWhenRollingTokensAreEnabled()
        {
            // Arrange
            var identity = new ClaimsIdentity(OpenIdConnectServerDefaults.AuthenticationScheme);
            identity.AddClaim(OpenIdConnectConstants.Claims.Subject, "Bob le Bricoleur");

            var ticket = new AuthenticationTicket(
                new ClaimsPrincipal(identity),
                new AuthenticationProperties(),
                OpenIdConnectServerDefaults.AuthenticationScheme);

            ticket.SetTokenId("60FFF7EA-F98E-437B-937E-5073CC313103");
            ticket.SetTokenUsage(OpenIdConnectConstants.TokenUsages.RefreshToken);
            ticket.SetScopes(OpenIdConnectConstants.Scopes.OpenId, OpenIdConnectConstants.Scopes.OfflineAccess);

            var format = new Mock<ISecureDataFormat<AuthenticationTicket>>();

            format.Setup(mock => mock.Protect(It.IsAny<AuthenticationTicket>()))
                .Returns("8xLOxBtZp8");

            format.Setup(mock => mock.Unprotect("8xLOxBtZp8"))
                .Returns(ticket);

            var token = new OpenIddictToken();

            var manager = CreateTokenManager(instance =>
            {
                instance.Setup(mock => mock.FindByIdAsync("60FFF7EA-F98E-437B-937E-5073CC313103", It.IsAny<CancellationToken>()))
                    .ReturnsAsync(token);

                instance.Setup(mock => mock.IsRedeemedAsync(token, It.IsAny<CancellationToken>()))
                    .ReturnsAsync(false);

                instance.Setup(mock => mock.IsValidAsync(token, It.IsAny<CancellationToken>()))
                    .ReturnsAsync(true);
            });

            var server = CreateAuthorizationServer(builder =>
            {
                builder.Services.AddSingleton(manager);

                builder.UseRollingTokens();

                builder.Configure(options => options.RefreshTokenFormat = format.Object);
            });

            var client = new OpenIdConnectClient(server.CreateClient());

            // Act
            var response = await client.PostAsync(TokenEndpoint, new OpenIdConnectRequest
            {
                GrantType = OpenIdConnectConstants.GrantTypes.RefreshToken,
                RefreshToken = "8xLOxBtZp8"
            });

            // Assert
            Assert.NotNull(response.RefreshToken);
        }

        [Fact]
        public async Task ProcessSigninResponse_RefreshTokenIsNotIssuedWhenRollingTokensAreDisabled()
        {
            // Arrange
            var identity = new ClaimsIdentity(OpenIdConnectServerDefaults.AuthenticationScheme);
            identity.AddClaim(OpenIdConnectConstants.Claims.Subject, "Bob le Bricoleur");

            var ticket = new AuthenticationTicket(
                new ClaimsPrincipal(identity),
                new AuthenticationProperties(),
                OpenIdConnectServerDefaults.AuthenticationScheme);

            ticket.SetTokenId("60FFF7EA-F98E-437B-937E-5073CC313103");
            ticket.SetTokenUsage(OpenIdConnectConstants.TokenUsages.RefreshToken);
            ticket.SetScopes(OpenIdConnectConstants.Scopes.OpenId, OpenIdConnectConstants.Scopes.OfflineAccess);

            var format = new Mock<ISecureDataFormat<AuthenticationTicket>>();

            format.Setup(mock => mock.Protect(It.IsAny<AuthenticationTicket>()))
                .Returns("8xLOxBtZp8");

            format.Setup(mock => mock.Unprotect("8xLOxBtZp8"))
                .Returns(ticket);

            var token = new OpenIddictToken();

            var manager = CreateTokenManager(instance =>
            {
                instance.Setup(mock => mock.FindByIdAsync("60FFF7EA-F98E-437B-937E-5073CC313103", It.IsAny<CancellationToken>()))
                    .ReturnsAsync(token);

                instance.Setup(mock => mock.IsRedeemedAsync(token, It.IsAny<CancellationToken>()))
                    .ReturnsAsync(false);

                instance.Setup(mock => mock.IsValidAsync(token, It.IsAny<CancellationToken>()))
                    .ReturnsAsync(true);
            });

            var server = CreateAuthorizationServer(builder =>
            {
                builder.Services.AddSingleton(manager);

                builder.Configure(options => options.RefreshTokenFormat = format.Object);
            });

            var client = new OpenIdConnectClient(server.CreateClient());

            // Act
            var response = await client.PostAsync(TokenEndpoint, new OpenIdConnectRequest
            {
                GrantType = OpenIdConnectConstants.GrantTypes.RefreshToken,
                RefreshToken = "8xLOxBtZp8"
            });

            // Assert
            Assert.Null(response.RefreshToken);
        }

        [Fact]
        public async Task ProcessSigninResponse_AuthorizationCodeIsAutomaticallyRedeemed()
        {
            // Arrange
            var identity = new ClaimsIdentity(OpenIdConnectServerDefaults.AuthenticationScheme);
            identity.AddClaim(OpenIdConnectConstants.Claims.Subject, "Bob le Bricoleur");

            var ticket = new AuthenticationTicket(
                new ClaimsPrincipal(identity),
                new AuthenticationProperties(),
                OpenIdConnectServerDefaults.AuthenticationScheme);

            ticket.SetPresenters("Fabrikam");
            ticket.SetTokenId("3E228451-1555-46F7-A471-951EFBA23A56");
            ticket.SetTokenUsage(OpenIdConnectConstants.TokenUsages.AuthorizationCode);

            var format = new Mock<ISecureDataFormat<AuthenticationTicket>>();

            format.Setup(mock => mock.Unprotect("SplxlOBeZQQYbYS6WxSbIA"))
                .Returns(ticket);

            var token = new OpenIddictToken();

            var manager = CreateTokenManager(instance =>
            {
                instance.Setup(mock => mock.FindByIdAsync("3E228451-1555-46F7-A471-951EFBA23A56", It.IsAny<CancellationToken>()))
                    .ReturnsAsync(token);

                instance.Setup(mock => mock.IsValidAsync(token, It.IsAny<CancellationToken>()))
                    .ReturnsAsync(true);
            });

            var server = CreateAuthorizationServer(builder =>
            {
                builder.Services.AddSingleton(CreateApplicationManager(instance =>
                {
                    var application = new OpenIddictApplication();

                    instance.Setup(mock => mock.FindByClientIdAsync("Fabrikam", It.IsAny<CancellationToken>()))
                        .ReturnsAsync(application);

                    instance.Setup(mock => mock.GetClientTypeAsync(application, It.IsAny<CancellationToken>()))
                        .ReturnsAsync(OpenIddictConstants.ClientTypes.Public);
                }));

                builder.Services.AddSingleton(manager);

                builder.Configure(options => options.AuthorizationCodeFormat = format.Object);
            });

            var client = new OpenIdConnectClient(server.CreateClient());

            // Act
            var response = await client.PostAsync(TokenEndpoint, new OpenIdConnectRequest
            {
                ClientId = "Fabrikam",
                Code = "SplxlOBeZQQYbYS6WxSbIA",
                GrantType = OpenIdConnectConstants.GrantTypes.AuthorizationCode,
                RedirectUri = "http://www.fabrikam.com/path"
            });

            // Assert
            Mock.Get(manager).Verify(mock => mock.FindByIdAsync("3E228451-1555-46F7-A471-951EFBA23A56", It.IsAny<CancellationToken>()), Times.Exactly(2));
            Mock.Get(manager).Verify(mock => mock.RedeemAsync(token, It.IsAny<CancellationToken>()), Times.Once());
        }

        [Fact]
        public async Task ProcessSigninResponse_ReturnsErrorResponseWhenRedeemingAuthorizationCodeFails()
        {
            // Arrange
            var identity = new ClaimsIdentity(OpenIdConnectServerDefaults.AuthenticationScheme);
            identity.AddClaim(OpenIdConnectConstants.Claims.Subject, "Bob le Bricoleur");

            var ticket = new AuthenticationTicket(
                new ClaimsPrincipal(identity),
                new AuthenticationProperties(),
                OpenIdConnectServerDefaults.AuthenticationScheme);

            ticket.SetPresenters("Fabrikam");
            ticket.SetTokenId("3E228451-1555-46F7-A471-951EFBA23A56");
            ticket.SetTokenUsage(OpenIdConnectConstants.TokenUsages.AuthorizationCode);

            var format = new Mock<ISecureDataFormat<AuthenticationTicket>>();

            format.Setup(mock => mock.Unprotect("SplxlOBeZQQYbYS6WxSbIA"))
                .Returns(ticket);

            var token = new OpenIddictToken();

            var manager = CreateTokenManager(instance =>
            {
                instance.Setup(mock => mock.FindByIdAsync("3E228451-1555-46F7-A471-951EFBA23A56", It.IsAny<CancellationToken>()))
                    .ReturnsAsync(token);

                instance.Setup(mock => mock.IsValidAsync(token, It.IsAny<CancellationToken>()))
                    .ReturnsAsync(true);

                instance.Setup(mock => mock.RedeemAsync(token, It.IsAny<CancellationToken>()))
                    .ThrowsAsync(new Exception());
            });

            var server = CreateAuthorizationServer(builder =>
            {
                builder.Services.AddSingleton(CreateApplicationManager(instance =>
                {
                    var application = new OpenIddictApplication();

                    instance.Setup(mock => mock.FindByClientIdAsync("Fabrikam", It.IsAny<CancellationToken>()))
                        .ReturnsAsync(application);

                    instance.Setup(mock => mock.GetClientTypeAsync(application, It.IsAny<CancellationToken>()))
                        .ReturnsAsync(OpenIddictConstants.ClientTypes.Public);
                }));

                builder.Services.AddSingleton(manager);

                builder.Configure(options => options.AuthorizationCodeFormat = format.Object);
            });

            var client = new OpenIdConnectClient(server.CreateClient());

            // Act
            var response = await client.PostAsync(TokenEndpoint, new OpenIdConnectRequest
            {
                ClientId = "Fabrikam",
                Code = "SplxlOBeZQQYbYS6WxSbIA",
                GrantType = OpenIdConnectConstants.GrantTypes.AuthorizationCode,
                RedirectUri = "http://www.fabrikam.com/path"
            });

            // Assert
            Assert.Equal(OpenIdConnectConstants.Errors.InvalidGrant, response.Error);
            Assert.Equal("The specified authorization code is no longer valid.", response.ErrorDescription);

            Mock.Get(manager).Verify(mock => mock.FindByIdAsync("3E228451-1555-46F7-A471-951EFBA23A56", It.IsAny<CancellationToken>()), Times.Exactly(2));
            Mock.Get(manager).Verify(mock => mock.RedeemAsync(token, It.IsAny<CancellationToken>()), Times.Once());
        }

        [Fact]
        public async Task ProcessSigninResponse_RefreshTokenIsAutomaticallyRedeemedWhenRollingTokensAreEnabled()
        {
            // Arrange
            var identity = new ClaimsIdentity(OpenIdConnectServerDefaults.AuthenticationScheme);
            identity.AddClaim(OpenIdConnectConstants.Claims.Subject, "Bob le Bricoleur");

            var ticket = new AuthenticationTicket(
                new ClaimsPrincipal(identity),
                new AuthenticationProperties(),
                OpenIdConnectServerDefaults.AuthenticationScheme);

            ticket.SetTokenId("60FFF7EA-F98E-437B-937E-5073CC313103");
            ticket.SetTokenUsage(OpenIdConnectConstants.TokenUsages.RefreshToken);
            ticket.SetScopes(OpenIdConnectConstants.Scopes.OpenId, OpenIdConnectConstants.Scopes.OfflineAccess);

            var format = new Mock<ISecureDataFormat<AuthenticationTicket>>();

            format.Setup(mock => mock.Protect(It.IsAny<AuthenticationTicket>()))
                .Returns("8xLOxBtZp8");

            format.Setup(mock => mock.Unprotect("8xLOxBtZp8"))
                .Returns(ticket);

            var token = new OpenIddictToken();

            var manager = CreateTokenManager(instance =>
            {
                instance.Setup(mock => mock.FindByIdAsync("60FFF7EA-F98E-437B-937E-5073CC313103", It.IsAny<CancellationToken>()))
                    .ReturnsAsync(token);

                instance.Setup(mock => mock.IsRedeemedAsync(token, It.IsAny<CancellationToken>()))
                    .ReturnsAsync(false);

                instance.Setup(mock => mock.IsValidAsync(token, It.IsAny<CancellationToken>()))
                    .ReturnsAsync(true);
            });

            var server = CreateAuthorizationServer(builder =>
            {
                builder.Services.AddSingleton(manager);

                builder.UseRollingTokens();

                builder.Configure(options => options.RefreshTokenFormat = format.Object);
            });

            var client = new OpenIdConnectClient(server.CreateClient());

            // Act
            var response = await client.PostAsync(TokenEndpoint, new OpenIdConnectRequest
            {
                GrantType = OpenIdConnectConstants.GrantTypes.RefreshToken,
                RefreshToken = "8xLOxBtZp8"
            });

            // Assert
            Assert.NotNull(response.RefreshToken);

            Mock.Get(manager).Verify(mock => mock.FindByIdAsync("60FFF7EA-F98E-437B-937E-5073CC313103", It.IsAny<CancellationToken>()), Times.Exactly(2));
            Mock.Get(manager).Verify(mock => mock.RedeemAsync(token, It.IsAny<CancellationToken>()), Times.Once());
        }

        [Fact]
        public async Task ProcessSigninResponse_ReturnsErrorResponseWhenRedeemingRefreshTokenFails()
        {
            // Arrange
            var identity = new ClaimsIdentity(OpenIdConnectServerDefaults.AuthenticationScheme);
            identity.AddClaim(OpenIdConnectConstants.Claims.Subject, "Bob le Bricoleur");

            var ticket = new AuthenticationTicket(
                new ClaimsPrincipal(identity),
                new AuthenticationProperties(),
                OpenIdConnectServerDefaults.AuthenticationScheme);

            ticket.SetTokenId("60FFF7EA-F98E-437B-937E-5073CC313103");
            ticket.SetTokenUsage(OpenIdConnectConstants.TokenUsages.RefreshToken);
            ticket.SetScopes(OpenIdConnectConstants.Scopes.OpenId, OpenIdConnectConstants.Scopes.OfflineAccess);

            var format = new Mock<ISecureDataFormat<AuthenticationTicket>>();

            format.Setup(mock => mock.Protect(It.IsAny<AuthenticationTicket>()))
                .Returns("8xLOxBtZp8");

            format.Setup(mock => mock.Unprotect("8xLOxBtZp8"))
                .Returns(ticket);

            var token = new OpenIddictToken();

            var manager = CreateTokenManager(instance =>
            {
                instance.Setup(mock => mock.FindByIdAsync("60FFF7EA-F98E-437B-937E-5073CC313103", It.IsAny<CancellationToken>()))
                    .ReturnsAsync(token);

                instance.Setup(mock => mock.IsRedeemedAsync(token, It.IsAny<CancellationToken>()))
                    .ReturnsAsync(false);

                instance.Setup(mock => mock.IsValidAsync(token, It.IsAny<CancellationToken>()))
                    .ReturnsAsync(true);

                instance.Setup(mock => mock.RedeemAsync(token, It.IsAny<CancellationToken>()))
                    .ThrowsAsync(new Exception());
            });

            var server = CreateAuthorizationServer(builder =>
            {
                builder.Services.AddSingleton(manager);

                builder.UseRollingTokens();

                builder.Configure(options => options.RefreshTokenFormat = format.Object);
            });

            var client = new OpenIdConnectClient(server.CreateClient());

            // Act
            var response = await client.PostAsync(TokenEndpoint, new OpenIdConnectRequest
            {
                GrantType = OpenIdConnectConstants.GrantTypes.RefreshToken,
                RefreshToken = "8xLOxBtZp8"
            });

            // Assert
            Assert.Equal(OpenIdConnectConstants.Errors.InvalidGrant, response.Error);
            Assert.Equal("The specified authorization code is no longer valid.", response.ErrorDescription);

            Mock.Get(manager).Verify(mock => mock.FindByIdAsync("60FFF7EA-F98E-437B-937E-5073CC313103", It.IsAny<CancellationToken>()), Times.Exactly(2));
            Mock.Get(manager).Verify(mock => mock.RedeemAsync(token, It.IsAny<CancellationToken>()), Times.Once());
        }

        [Fact]
        public async Task ProcessSigninResponse_RefreshTokenIsNotRedeemedWhenRollingTokensAreDisabled()
        {
            // Arrange
            var identity = new ClaimsIdentity(OpenIdConnectServerDefaults.AuthenticationScheme);
            identity.AddClaim(OpenIdConnectConstants.Claims.Subject, "Bob le Bricoleur");

            var ticket = new AuthenticationTicket(
                new ClaimsPrincipal(identity),
                new AuthenticationProperties(),
                OpenIdConnectServerDefaults.AuthenticationScheme);

            ticket.SetTokenId("60FFF7EA-F98E-437B-937E-5073CC313103");
            ticket.SetTokenUsage(OpenIdConnectConstants.TokenUsages.RefreshToken);
            ticket.SetScopes(OpenIdConnectConstants.Scopes.OpenId, OpenIdConnectConstants.Scopes.OfflineAccess);

            var format = new Mock<ISecureDataFormat<AuthenticationTicket>>();

            format.Setup(mock => mock.Unprotect("8xLOxBtZp8"))
                .Returns(ticket);

            var token = new OpenIddictToken();

            var manager = CreateTokenManager(instance =>
            {
                instance.Setup(mock => mock.FindByIdAsync("60FFF7EA-F98E-437B-937E-5073CC313103", It.IsAny<CancellationToken>()))
                    .ReturnsAsync(token);

                instance.Setup(mock => mock.IsRedeemedAsync(token, It.IsAny<CancellationToken>()))
                    .ReturnsAsync(false);

                instance.Setup(mock => mock.IsValidAsync(token, It.IsAny<CancellationToken>()))
                    .ReturnsAsync(true);
            });

            var server = CreateAuthorizationServer(builder =>
            {
                builder.Services.AddSingleton(manager);

                builder.Configure(options => options.RefreshTokenFormat = format.Object);
            });

            var client = new OpenIdConnectClient(server.CreateClient());

            // Act
            var response = await client.PostAsync(TokenEndpoint, new OpenIdConnectRequest
            {
                GrantType = OpenIdConnectConstants.GrantTypes.RefreshToken,
                RefreshToken = "8xLOxBtZp8"
            });

            // Assert
            Assert.Null(response.RefreshToken);

            Mock.Get(manager).Verify(mock => mock.FindByIdAsync("60FFF7EA-F98E-437B-937E-5073CC313103", It.IsAny<CancellationToken>()), Times.Exactly(2));
            Mock.Get(manager).Verify(mock => mock.RedeemAsync(token, It.IsAny<CancellationToken>()), Times.Never());
        }

        [Fact]
        public async Task ProcessSigninResponse_PreviousTokensAreAutomaticallyRevokedWhenRollingTokensAreEnabled()
        {
            // Arrange
            var identity = new ClaimsIdentity(OpenIdConnectServerDefaults.AuthenticationScheme);
            identity.AddClaim(OpenIdConnectConstants.Claims.Subject, "Bob le Bricoleur");

            var ticket = new AuthenticationTicket(
                new ClaimsPrincipal(identity),
                new AuthenticationProperties(),
                OpenIdConnectServerDefaults.AuthenticationScheme);

            ticket.SetTokenId("60FFF7EA-F98E-437B-937E-5073CC313103");
            ticket.SetTokenUsage(OpenIdConnectConstants.TokenUsages.RefreshToken);
            ticket.SetScopes(OpenIdConnectConstants.Scopes.OpenId, OpenIdConnectConstants.Scopes.OfflineAccess);
            ticket.SetProperty(OpenIddictConstants.Properties.AuthorizationId, "18D15F73-BE2B-6867-DC01-B3C1E8AFDED0");

            var format = new Mock<ISecureDataFormat<AuthenticationTicket>>();

            format.Setup(mock => mock.Protect(It.IsAny<AuthenticationTicket>()))
                .Returns("8xLOxBtZp8");

            format.Setup(mock => mock.Unprotect("8xLOxBtZp8"))
                .Returns(ticket);

            var tokens = ImmutableArray.Create(
                new OpenIddictToken(),
                new OpenIddictToken(),
                new OpenIddictToken());

            var manager = CreateTokenManager(instance =>
            {
                instance.Setup(mock => mock.FindByIdAsync("60FFF7EA-F98E-437B-937E-5073CC313103", It.IsAny<CancellationToken>()))
                    .ReturnsAsync(tokens[0]);

                instance.Setup(mock => mock.IsRedeemedAsync(tokens[0], It.IsAny<CancellationToken>()))
                    .ReturnsAsync(false);

                instance.Setup(mock => mock.IsValidAsync(tokens[0], It.IsAny<CancellationToken>()))
                    .ReturnsAsync(true);

                instance.Setup(mock => mock.FindByAuthorizationIdAsync("18D15F73-BE2B-6867-DC01-B3C1E8AFDED0", It.IsAny<CancellationToken>()))
                    .ReturnsAsync(tokens);
            });

            var server = CreateAuthorizationServer(builder =>
            {
                builder.Services.AddSingleton(manager);

                builder.UseRollingTokens();

                builder.Configure(options => options.RefreshTokenFormat = format.Object);
            });

            var client = new OpenIdConnectClient(server.CreateClient());

            // Act
            var response = await client.PostAsync(TokenEndpoint, new OpenIdConnectRequest
            {
                GrantType = OpenIdConnectConstants.GrantTypes.RefreshToken,
                RefreshToken = "8xLOxBtZp8"
            });

            // Assert
            Assert.NotNull(response.RefreshToken);

            Mock.Get(manager).Verify(mock => mock.FindByIdAsync("60FFF7EA-F98E-437B-937E-5073CC313103", It.IsAny<CancellationToken>()), Times.Exactly(2));
            Mock.Get(manager).Verify(mock => mock.RevokeAsync(tokens[1], It.IsAny<CancellationToken>()), Times.Once());
            Mock.Get(manager).Verify(mock => mock.RevokeAsync(tokens[2], It.IsAny<CancellationToken>()), Times.Once());
        }

        [Fact]
        public async Task ProcessSigninResponse_PreviousTokensAreNotRevokedWhenRollingTokensAreDisabled()
        {
            // Arrange
            var identity = new ClaimsIdentity(OpenIdConnectServerDefaults.AuthenticationScheme);
            identity.AddClaim(OpenIdConnectConstants.Claims.Subject, "Bob le Bricoleur");

            var ticket = new AuthenticationTicket(
                new ClaimsPrincipal(identity),
                new AuthenticationProperties(),
                OpenIdConnectServerDefaults.AuthenticationScheme);

            ticket.SetTokenId("60FFF7EA-F98E-437B-937E-5073CC313103");
            ticket.SetTokenUsage(OpenIdConnectConstants.TokenUsages.RefreshToken);
            ticket.SetScopes(OpenIdConnectConstants.Scopes.OpenId, OpenIdConnectConstants.Scopes.OfflineAccess);
            ticket.SetProperty(OpenIddictConstants.Properties.AuthorizationId, "18D15F73-BE2B-6867-DC01-B3C1E8AFDED0");

            var format = new Mock<ISecureDataFormat<AuthenticationTicket>>();

            format.Setup(mock => mock.Unprotect("8xLOxBtZp8"))
                .Returns(ticket);

            var tokens = ImmutableArray.Create(
                new OpenIddictToken(),
                new OpenIddictToken(),
                new OpenIddictToken());

            var manager = CreateTokenManager(instance =>
            {
                instance.Setup(mock => mock.FindByIdAsync("60FFF7EA-F98E-437B-937E-5073CC313103", It.IsAny<CancellationToken>()))
                    .ReturnsAsync(tokens[0]);

                instance.Setup(mock => mock.IsRedeemedAsync(tokens[0], It.IsAny<CancellationToken>()))
                    .ReturnsAsync(false);

                instance.Setup(mock => mock.IsValidAsync(tokens[0], It.IsAny<CancellationToken>()))
                    .ReturnsAsync(true);

                instance.Setup(mock => mock.FindByAuthorizationIdAsync("18D15F73-BE2B-6867-DC01-B3C1E8AFDED0", It.IsAny<CancellationToken>()))
                    .ReturnsAsync(tokens);
            });

            var server = CreateAuthorizationServer(builder =>
            {
                builder.Services.AddSingleton(manager);

                builder.Configure(options => options.RefreshTokenFormat = format.Object);
            });

            var client = new OpenIdConnectClient(server.CreateClient());

            // Act
            var response = await client.PostAsync(TokenEndpoint, new OpenIdConnectRequest
            {
                GrantType = OpenIdConnectConstants.GrantTypes.RefreshToken,
                RefreshToken = "8xLOxBtZp8"
            });

            // Assert
            Assert.Null(response.RefreshToken);

            Mock.Get(manager).Verify(mock => mock.FindByIdAsync("60FFF7EA-F98E-437B-937E-5073CC313103", It.IsAny<CancellationToken>()), Times.Exactly(2));
            Mock.Get(manager).Verify(mock => mock.RevokeAsync(tokens[1], It.IsAny<CancellationToken>()), Times.Never());
            Mock.Get(manager).Verify(mock => mock.RevokeAsync(tokens[2], It.IsAny<CancellationToken>()), Times.Never());
        }

        [Fact]
        public async Task ProcessSigninResponse_ExtendsLifetimeWhenRollingTokensAreDisabledAndSlidingExpirationEnabled()
        {
            // Arrange
            var ticket = new AuthenticationTicket(
                new ClaimsPrincipal(),
                new AuthenticationProperties(),
                OpenIdConnectServerDefaults.AuthenticationScheme);

            ticket.SetTokenId("60FFF7EA-F98E-437B-937E-5073CC313103");
            ticket.SetTokenUsage(OpenIdConnectConstants.TokenUsages.RefreshToken);
            ticket.SetScopes(OpenIdConnectConstants.Scopes.OpenId, OpenIdConnectConstants.Scopes.OfflineAccess);

            var format = new Mock<ISecureDataFormat<AuthenticationTicket>>();

            format.Setup(mock => mock.Protect(It.IsAny<AuthenticationTicket>()))
                .Returns("8xLOxBtZp8");

            format.Setup(mock => mock.Unprotect("8xLOxBtZp8"))
                .Returns(ticket);

            var token = new OpenIddictToken();

            var manager = CreateTokenManager(instance =>
            {
                instance.Setup(mock => mock.FindByIdAsync("60FFF7EA-F98E-437B-937E-5073CC313103", It.IsAny<CancellationToken>()))
                    .ReturnsAsync(token);

                instance.Setup(mock => mock.IsRedeemedAsync(token, It.IsAny<CancellationToken>()))
                    .ReturnsAsync(false);

                instance.Setup(mock => mock.IsValidAsync(token, It.IsAny<CancellationToken>()))
                    .ReturnsAsync(true);
            });

            var server = CreateAuthorizationServer(builder =>
            {
                builder.Services.AddSingleton(manager);

                builder.Configure(options =>
                {
                    options.SystemClock = Mock.Of<ISystemClock>(mock => mock.UtcNow ==
                        new DateTimeOffset(2017, 01, 05, 00, 00, 00, TimeSpan.Zero));
                    options.RefreshTokenLifetime = TimeSpan.FromDays(10);
                    options.RefreshTokenFormat = format.Object;
                });
            });

            var client = new OpenIdConnectClient(server.CreateClient());

            // Act
            var response = await client.PostAsync(TokenEndpoint, new OpenIdConnectRequest
            {
                GrantType = OpenIdConnectConstants.GrantTypes.RefreshToken,
                RefreshToken = "8xLOxBtZp8"
            });

            // Assert
            Assert.Null(response.RefreshToken);

            Mock.Get(manager).Verify(mock => mock.ExtendAsync(token,
                new DateTimeOffset(2017, 01, 15, 00, 00, 00, TimeSpan.Zero),
                It.IsAny<CancellationToken>()), Times.Once());
        }

        [Fact]
        public async Task ProcessSigninResponse_DoesNotExtendLifetimeWhenSlidingExpirationIsDisabled()
        {
            // Arrange
            var ticket = new AuthenticationTicket(
                new ClaimsPrincipal(),
                new AuthenticationProperties(),
                OpenIdConnectServerDefaults.AuthenticationScheme);

            ticket.SetTokenId("60FFF7EA-F98E-437B-937E-5073CC313103");
            ticket.SetTokenUsage(OpenIdConnectConstants.TokenUsages.RefreshToken);
            ticket.SetScopes(OpenIdConnectConstants.Scopes.OpenId, OpenIdConnectConstants.Scopes.OfflineAccess);

            var format = new Mock<ISecureDataFormat<AuthenticationTicket>>();

            format.Setup(mock => mock.Protect(It.IsAny<AuthenticationTicket>()))
                .Returns("8xLOxBtZp8");

            format.Setup(mock => mock.Unprotect("8xLOxBtZp8"))
                .Returns(ticket);

            var token = new OpenIddictToken();

            var manager = CreateTokenManager(instance =>
            {
                instance.Setup(mock => mock.FindByIdAsync("60FFF7EA-F98E-437B-937E-5073CC313103", It.IsAny<CancellationToken>()))
                    .ReturnsAsync(token);

                instance.Setup(mock => mock.IsRedeemedAsync(token, It.IsAny<CancellationToken>()))
                    .ReturnsAsync(false);

                instance.Setup(mock => mock.IsValidAsync(token, It.IsAny<CancellationToken>()))
                    .ReturnsAsync(true);
            });

            var server = CreateAuthorizationServer(builder =>
            {
                builder.Services.AddSingleton(manager);

                builder.DisableSlidingExpiration();

                builder.Configure(options =>
                {
                    options.SystemClock = Mock.Of<ISystemClock>(mock => mock.UtcNow ==
                        new DateTimeOffset(2017, 01, 05, 00, 00, 00, TimeSpan.Zero));
                    options.RefreshTokenLifetime = TimeSpan.FromDays(10);
                    options.RefreshTokenFormat = format.Object;
                });
            });

            var client = new OpenIdConnectClient(server.CreateClient());

            // Act
            var response = await client.PostAsync(TokenEndpoint, new OpenIdConnectRequest
            {
                GrantType = OpenIdConnectConstants.GrantTypes.RefreshToken,
                RefreshToken = "8xLOxBtZp8"
            });

            // Assert
            Assert.Null(response.RefreshToken);

            Mock.Get(manager).Verify(mock => mock.ExtendAsync(token,
                new DateTimeOffset(2017, 01, 15, 00, 00, 00, TimeSpan.Zero),
                It.IsAny<CancellationToken>()), Times.Never());
        }

        [Fact]
        public async Task ProcessSigninResponse_ReturnsErrorResponseWhenExtendingLifetimeOfExistingTokenFailed()
        {
            // Arrange
            var ticket = new AuthenticationTicket(
                new ClaimsPrincipal(),
                new AuthenticationProperties(),
                OpenIdConnectServerDefaults.AuthenticationScheme);

            ticket.SetTokenId("60FFF7EA-F98E-437B-937E-5073CC313103");
            ticket.SetTokenUsage(OpenIdConnectConstants.TokenUsages.RefreshToken);
            ticket.SetScopes(OpenIdConnectConstants.Scopes.OpenId, OpenIdConnectConstants.Scopes.OfflineAccess);

            var format = new Mock<ISecureDataFormat<AuthenticationTicket>>();

            format.Setup(mock => mock.Protect(It.IsAny<AuthenticationTicket>()))
                .Returns("8xLOxBtZp8");

            format.Setup(mock => mock.Unprotect("8xLOxBtZp8"))
                .Returns(ticket);

            var token = new OpenIddictToken();

            var manager = CreateTokenManager(instance =>
            {
                instance.Setup(mock => mock.FindByIdAsync("60FFF7EA-F98E-437B-937E-5073CC313103", It.IsAny<CancellationToken>()))
                    .ReturnsAsync(token);

                instance.Setup(mock => mock.IsRedeemedAsync(token, It.IsAny<CancellationToken>()))
                    .ReturnsAsync(false);

                instance.Setup(mock => mock.IsValidAsync(token, It.IsAny<CancellationToken>()))
                    .ReturnsAsync(true);

                instance.Setup(mock => mock.ExtendAsync(token, It.IsAny<DateTimeOffset?>(), It.IsAny<CancellationToken>()))
                    .ThrowsAsync(new Exception());
            });

            var server = CreateAuthorizationServer(builder =>
            {
                builder.Services.AddSingleton(manager);

                builder.Configure(options =>
                {
                    options.SystemClock = Mock.Of<ISystemClock>(mock => mock.UtcNow ==
                        new DateTimeOffset(2017, 01, 05, 00, 00, 00, TimeSpan.Zero));
                    options.RefreshTokenLifetime = TimeSpan.FromDays(10);
                    options.RefreshTokenFormat = format.Object;
                });
            });

            var client = new OpenIdConnectClient(server.CreateClient());

            // Act
            var response = await client.PostAsync(TokenEndpoint, new OpenIdConnectRequest
            {
                GrantType = OpenIdConnectConstants.GrantTypes.RefreshToken,
                RefreshToken = "8xLOxBtZp8"
            });

            // Assert
            Assert.Equal(OpenIdConnectConstants.Errors.InvalidGrant, response.Error);
            Assert.Equal("The specified refresh token is no longer valid.", response.ErrorDescription);

            Mock.Get(manager).Verify(mock => mock.ExtendAsync(token,
                new DateTimeOffset(2017, 01, 15, 00, 00, 00, TimeSpan.Zero),
                It.IsAny<CancellationToken>()), Times.Once());
        }

        [Fact]
        public async Task ProcessSigninResponse_AdHocAuthorizationIsAutomaticallyCreated()
        {
            // Arrange
            var token = new OpenIddictToken();

            var manager = CreateAuthorizationManager(instance =>
            {
                instance.Setup(mock => mock.FindByIdAsync("1AF06AB2-A0FC-4E3D-86AF-E04DA8C7BE70", It.IsAny<CancellationToken>()))
                    .ReturnsAsync(new OpenIddictAuthorization());
            });

            var server = CreateAuthorizationServer(builder =>
            {
                builder.Services.AddSingleton(CreateApplicationManager(instance =>
                {
                    var application = new OpenIddictApplication();

                    instance.Setup(mock => mock.FindByClientIdAsync("Fabrikam", It.IsAny<CancellationToken>()))
                        .ReturnsAsync(application);

                    instance.Setup(mock => mock.ValidateRedirectUriAsync(application, "http://www.fabrikam.com/path", It.IsAny<CancellationToken>()))
                        .ReturnsAsync(true);

                    instance.Setup(mock => mock.GetClientTypeAsync(application, It.IsAny<CancellationToken>()))
                        .ReturnsAsync(OpenIddictConstants.ClientTypes.Public);

                    instance.Setup(mock => mock.GetIdAsync(application, It.IsAny<CancellationToken>()))
                        .ReturnsAsync("3E228451-1555-46F7-A471-951EFBA23A56");
                }));

                builder.Services.AddSingleton(CreateTokenManager(instance =>
                {
                    instance.Setup(mock => mock.CreateAsync(It.IsAny<OpenIddictTokenDescriptor>(), It.IsAny<CancellationToken>()))
                        .ReturnsAsync(token);

                    instance.Setup(mock => mock.GetIdAsync(token, It.IsAny<CancellationToken>()))
                        .ReturnsAsync("3E228451-1555-46F7-A471-951EFBA23A56");
                }));

                builder.Services.AddSingleton(manager);
            });

            var client = new OpenIdConnectClient(server.CreateClient());

            // Act
            var response = await client.PostAsync(AuthorizationEndpoint, new OpenIdConnectRequest
            {
                ClientId = "Fabrikam",
                RedirectUri = "http://www.fabrikam.com/path",
                ResponseType = OpenIdConnectConstants.ResponseTypes.Code,
            });

            // Assert
            Assert.NotNull(response.Code);

            Mock.Get(manager).Verify(mock => mock.CreateAsync(
                It.Is<OpenIddictAuthorizationDescriptor>(descriptor =>
                    descriptor.ApplicationId == "3E228451-1555-46F7-A471-951EFBA23A56" &&
                    descriptor.Subject == "Bob le Magnifique" &&
                    descriptor.Type == OpenIddictConstants.AuthorizationTypes.AdHoc),
                It.IsAny<CancellationToken>()), Times.Once());
        }

        [Fact]
        public async Task ProcessSigninResponse_CustomPublicParametersAreAddedToAuthorizationResponse()
        {
            // Arrange
            var server = CreateAuthorizationServer(builder =>
            {
                builder.Services.AddSingleton(CreateApplicationManager(instance =>
                {
                    var application = new OpenIddictApplication();

                    instance.Setup(mock => mock.FindByClientIdAsync("Fabrikam", It.IsAny<CancellationToken>()))
                        .ReturnsAsync(application);

                    instance.Setup(mock => mock.ValidateRedirectUriAsync(application, "http://www.fabrikam.com/path", It.IsAny<CancellationToken>()))
                        .ReturnsAsync(true);

                    instance.Setup(mock => mock.GetClientTypeAsync(application, It.IsAny<CancellationToken>()))
                        .ReturnsAsync(OpenIddictConstants.ClientTypes.Public);
                }));
            });

            var client = new OpenIdConnectClient(server.CreateClient());

            // Act
            var response = await client.PostAsync(AuthorizationEndpoint, new OpenIdConnectRequest
            {
                ClientId = "Fabrikam",
                RedirectUri = "http://www.fabrikam.com/path",
                ResponseType = OpenIdConnectConstants.ResponseTypes.Code,
                ["attach-public-parameters"] = true
            });

            // Assert
            Assert.True((bool) response["custom_boolean_parameter"]);
            Assert.Equal(42, (long) response["custom_integer_parameter"]);
            Assert.False(response.HasParameter("custom_json_array_parameter"));
            Assert.False(response.HasParameter("custom_json_object_parameter"));
            Assert.Equal("value", (string) response["custom_string_parameter"]);
        }

        [Fact]
        public async Task ProcessSigninResponse_CustomPublicParametersAreAddedToTokenResponse()
        {
            // Arrange
            var server = CreateAuthorizationServer();

            var client = new OpenIdConnectClient(server.CreateClient());

            // Act
            var response = await client.PostAsync(TokenEndpoint, new OpenIdConnectRequest
            {
                GrantType = OpenIdConnectConstants.GrantTypes.Password,
                Username = "johndoe",
                Password = "A3ddj3w",
                Scope = OpenIdConnectConstants.Scopes.OfflineAccess,
                ["attach-public-parameters"] = true
            });

            // Assert
            Assert.True((bool) response["custom_boolean_parameter"]);
            Assert.Equal(42, (long) response["custom_integer_parameter"]);
            Assert.Equal(new JArray(1, 2, 3), (JArray) response["custom_json_array_parameter"]);
            Assert.Equal(JObject.FromObject(new { Property = "value" }), (JObject) response["custom_json_object_parameter"]);
            Assert.Equal("value", (string) response["custom_string_parameter"]);
        }

        [Fact]
        public async Task ProcessSigninResponse_CustomPublicParametersAreRemovedFromTicket()
        {
            // Arrange
            var format = new Mock<ISecureDataFormat<AuthenticationTicket>>();

            format.Setup(mock => mock.Protect(It.IsAny<AuthenticationTicket>()))
                .Returns("8xLOxBtZp8");

            var server = CreateAuthorizationServer(builder =>
            {
                builder.Configure(options => options.AccessTokenFormat = format.Object);
            });

            var client = new OpenIdConnectClient(server.CreateClient());

            // Act
            var response = await client.PostAsync(TokenEndpoint, new OpenIdConnectRequest
            {
                GrantType = OpenIdConnectConstants.GrantTypes.Password,
                Username = "johndoe",
                Password = "A3ddj3w",
                Scope = OpenIdConnectConstants.Scopes.OfflineAccess,
                ["attach-public-parameters"] = true
            });

            // Assert
            Assert.NotNull(response.AccessToken);

            format.Verify(mock => mock.Protect(
                It.Is<AuthenticationTicket>(ticket =>
                    !ticket.Properties.Items.Any(property => property.Key.EndsWith(OpenIddictConstants.PropertyTypes.Boolean)) &&
                    !ticket.Properties.Items.Any(property => property.Key.EndsWith(OpenIddictConstants.PropertyTypes.Integer)) &&
                    !ticket.Properties.Items.Any(property => property.Key.EndsWith(OpenIddictConstants.PropertyTypes.Json)) &&
                    !ticket.Properties.Items.Any(property => property.Key.EndsWith(OpenIddictConstants.PropertyTypes.String)))));
        }

        [Fact]
        public async Task ProcessSignoutResponse_CustomPublicParametersAreAddedToLogoutResponse()
        {
            // Arrange
            var server = CreateAuthorizationServer(builder =>
            {
                builder.Services.AddSingleton(CreateApplicationManager(instance =>
                {
                    instance.Setup(mock => mock.ValidatePostLogoutRedirectUriAsync("http://www.fabrikam.com/path", It.IsAny<CancellationToken>()))
                        .ReturnsAsync(true);
                }));
            });

            var client = new OpenIdConnectClient(server.CreateClient());

            // Act
            var response = await client.PostAsync(LogoutEndpoint, new OpenIdConnectRequest
            {
                PostLogoutRedirectUri = "http://www.fabrikam.com/path",
                State = "af0ifjsldkj",
                ["attach-public-parameters"] = true
            });

            // Assert
            Assert.True((bool) response["custom_boolean_parameter"]);
            Assert.Equal(42, (long) response["custom_integer_parameter"]);
            Assert.False(response.HasParameter("custom_json_array_parameter"));
            Assert.False(response.HasParameter("custom_json_object_parameter"));
            Assert.Equal("value", (string) response["custom_string_parameter"]);
        }

        private static TestServer CreateAuthorizationServer(Action<OpenIddictBuilder> configuration = null)
        {
            var builder = new WebHostBuilder();

            builder.UseEnvironment("Testing");

            builder.ConfigureLogging(options => options.AddDebug());

            builder.ConfigureServices(services =>
            {
                services.AddAuthentication();
                services.AddOptions();

                // Replace the default OpenIddict managers.
                services.AddSingleton(CreateApplicationManager());
                services.AddSingleton(CreateAuthorizationManager());
                services.AddSingleton(CreateScopeManager());
                services.AddSingleton(CreateTokenManager());

                services.AddOpenIddict(options =>
                {
                    // Disable the transport security requirement during testing.
                    options.DisableHttpsRequirement();

                    // Enable the tested endpoints.
                    options.EnableAuthorizationEndpoint(AuthorizationEndpoint)
                           .EnableIntrospectionEndpoint(IntrospectionEndpoint)
                           .EnableLogoutEndpoint(LogoutEndpoint)
                           .EnableRevocationEndpoint(RevocationEndpoint)
                           .EnableTokenEndpoint(TokenEndpoint)
                           .EnableUserinfoEndpoint(UserinfoEndpoint);

                    // Enable the tested flows.
                    options.AllowAuthorizationCodeFlow()
                           .AllowClientCredentialsFlow()
                           .AllowImplicitFlow()
                           .AllowPasswordFlow()
                           .AllowRefreshTokenFlow();

                    // Register the X.509 certificate used to sign the identity tokens.
                    options.AddSigningCertificate(
                        assembly: typeof(OpenIddictProviderTests).GetTypeInfo().Assembly,
                        resource: "OpenIddict.Tests.Certificate.pfx",
                        password: "OpenIddict");

                    // Note: overriding the default data protection provider is not necessary for the tests to pass,
                    // but is useful to ensure unnecessary keys are not persisted in testing environments, which also
                    // helps make the unit tests run faster, as no registry or disk access is required in this case.
                    options.UseDataProtectionProvider(new EphemeralDataProtectionProvider());

                    // Run the configuration delegate
                    // registered by the unit tests.
                    configuration?.Invoke(options);
                });
            });

            builder.Configure(app =>
            {
                app.UseStatusCodePages(context =>
                {
                    context.HttpContext.Response.Headers[HeaderNames.ContentType] = "application/json";

                    return context.HttpContext.Response.WriteAsync(JsonConvert.SerializeObject(new
                    {
                        error_custom = OpenIdConnectConstants.Errors.InvalidRequest
                    }));
                });

                app.Use(next => context =>
                {
                    if (context.Request.Path != "/authorize-status-code-middleware" &&
                        context.Request.Path != "/logout-status-code-middleware")
                    {
                        var feature = context.Features.Get<IStatusCodePagesFeature>();
                        feature.Enabled = false;
                    }

                    return next(context);
                });

                app.UseCookieAuthentication();

                // Note: the following client_id/client_secret are fake and are only
                // used to test the metadata returned by the discovery endpoint.
                app.UseFacebookAuthentication(new FacebookOptions
                {
                    ClientId = "16018790-E88E-4553-8036-BB342579FF19",
                    ClientSecret = "3D6499AF-5607-489B-815A-F3ACF1617296",
                    SignInScheme = CookieAuthenticationDefaults.AuthenticationScheme
                });

                app.UseGoogleAuthentication(new GoogleOptions
                {
                    ClientId = "BAF437A5-87FA-4D06-8EFD-F9BA96CCEDC4",
                    ClientSecret = "27DF07D3-6B03-4EE0-95CD-3AC16782216B",
                    SignInScheme = CookieAuthenticationDefaults.AuthenticationScheme
                });

                app.UseOpenIddict();

                app.Run(context =>
                {
                    var request = context.GetOpenIdConnectRequest();
                    if (request == null)
                    {
                        return Task.CompletedTask;
                    }

                    var identity = new ClaimsIdentity(OpenIdConnectServerDefaults.AuthenticationScheme);
                    identity.AddClaim(OpenIdConnectConstants.Claims.Subject, "Bob le Magnifique");

                    var ticket = new AuthenticationTicket(
                        new ClaimsPrincipal(identity),
                        new AuthenticationProperties(),
                        OpenIdConnectServerDefaults.AuthenticationScheme);

                    ticket.SetScopes(request.GetScopes());

                    if (request.HasParameter("attach-authorization"))
                    {
                        ticket.SetProperty(OpenIddictConstants.Properties.AuthorizationId, "1AF06AB2-A0FC-4E3D-86AF-E04DA8C7BE70");
                    }

                    if (request.HasParameter("attach-public-parameters"))
                    {
                        ticket.SetProperty("custom_boolean_parameter" + OpenIddictConstants.PropertyTypes.Boolean, "true");
                        ticket.SetProperty("custom_integer_parameter" + OpenIddictConstants.PropertyTypes.Integer, "42");

                        ticket.SetProperty("custom_json_array_parameter" + OpenIddictConstants.PropertyTypes.Json,
                            new JArray(1, 2, 3).ToString());
                        ticket.SetProperty("custom_json_object_parameter" + OpenIddictConstants.PropertyTypes.Json,
                            JObject.FromObject(new { Property = "value" }).ToString());

                        ticket.SetProperty("custom_string_parameter" + OpenIddictConstants.PropertyTypes.String, "value");
                    }

                    if (request.IsAuthorizationRequest() || request.IsTokenRequest())
                    {
                        if (request.HasParameter("deny-authorization"))
                        {
                            return context.ForbidAsync(OpenIdConnectServerDefaults.AuthenticationScheme, ticket.Properties);
                        }

                        if (request.HasParameter("do-not-flow-original-properties"))
                        {
                            var properties = new AuthenticationProperties();
                            properties.SetProperty("custom_property_in_new_ticket", "new_value");

                            return context.Authentication.SignInAsync(ticket.AuthenticationScheme, ticket.Principal, properties);
                        }

                        return context.Authentication.SignInAsync(ticket.AuthenticationScheme, ticket.Principal, ticket.Properties);
                    }

                    else if (request.IsLogoutRequest())
                    {
<<<<<<< HEAD
                        return context.Authentication.SignOutAsync(OpenIdConnectServerDefaults.AuthenticationScheme);
=======
                        return context.SignOutAsync(OpenIdConnectServerDefaults.AuthenticationScheme, ticket.Properties);
>>>>>>> d7589c22
                    }

                    else if (request.IsUserinfoRequest())
                    {
                        context.Response.Headers[HeaderNames.ContentType] = "application/json";

                        return context.Response.WriteAsync(JsonConvert.SerializeObject(new
                        {
                            access_token = request.AccessToken,
                            sub = "Bob le Bricoleur"
                        }));
                    }

                    return Task.FromResult(0);
                });
            });

            return new TestServer(builder);
        }

        private static OpenIddictApplicationManager<OpenIddictApplication> CreateApplicationManager(
            Action<Mock<OpenIddictApplicationManager<OpenIddictApplication>>> configuration = null)
        {
            var manager = new Mock<OpenIddictApplicationManager<OpenIddictApplication>>(
                Mock.Of<IOpenIddictApplicationStore<OpenIddictApplication>>(),
                Mock.Of<ILogger<OpenIddictApplicationManager<OpenIddictApplication>>>());

            configuration?.Invoke(manager);

            return manager.Object;
        }

        private static OpenIddictAuthorizationManager<OpenIddictAuthorization> CreateAuthorizationManager(
            Action<Mock<OpenIddictAuthorizationManager<OpenIddictAuthorization>>> configuration = null)
        {
            var manager = new Mock<OpenIddictAuthorizationManager<OpenIddictAuthorization>>(
                Mock.Of<IOpenIddictAuthorizationStore<OpenIddictAuthorization>>(),
                Mock.Of<ILogger<OpenIddictAuthorizationManager<OpenIddictAuthorization>>>());

            configuration?.Invoke(manager);

            return manager.Object;
        }

        private static OpenIddictScopeManager<OpenIddictScope> CreateScopeManager(
            Action<Mock<OpenIddictScopeManager<OpenIddictScope>>> configuration = null)
        {
            var manager = new Mock<OpenIddictScopeManager<OpenIddictScope>>(
                Mock.Of<IOpenIddictScopeStore<OpenIddictScope>>(),
                Mock.Of<ILogger<OpenIddictScopeManager<OpenIddictScope>>>());

            configuration?.Invoke(manager);

            return manager.Object;
        }

        private static OpenIddictTokenManager<OpenIddictToken> CreateTokenManager(
            Action<Mock<OpenIddictTokenManager<OpenIddictToken>>> configuration = null)
        {
            var manager = new Mock<OpenIddictTokenManager<OpenIddictToken>>(
                Mock.Of<IOpenIddictTokenStore<OpenIddictToken>>(),
                Mock.Of<ILogger<OpenIddictTokenManager<OpenIddictToken>>>());

            configuration?.Invoke(manager);

            return manager.Object;
        }
    }
}<|MERGE_RESOLUTION|>--- conflicted
+++ resolved
@@ -1340,7 +1340,7 @@
                     var request = context.GetOpenIdConnectRequest();
                     if (request == null)
                     {
-                        return Task.CompletedTask;
+                        return Task.FromResult(0);
                     }
 
                     var identity = new ClaimsIdentity(OpenIdConnectServerDefaults.AuthenticationScheme);
@@ -1375,7 +1375,7 @@
                     {
                         if (request.HasParameter("deny-authorization"))
                         {
-                            return context.ForbidAsync(OpenIdConnectServerDefaults.AuthenticationScheme, ticket.Properties);
+                            return context.Authentication.ForbidAsync(OpenIdConnectServerDefaults.AuthenticationScheme, ticket.Properties);
                         }
 
                         if (request.HasParameter("do-not-flow-original-properties"))
@@ -1391,11 +1391,7 @@
 
                     else if (request.IsLogoutRequest())
                     {
-<<<<<<< HEAD
-                        return context.Authentication.SignOutAsync(OpenIdConnectServerDefaults.AuthenticationScheme);
-=======
-                        return context.SignOutAsync(OpenIdConnectServerDefaults.AuthenticationScheme, ticket.Properties);
->>>>>>> d7589c22
+                        return context.Authentication.SignOutAsync(OpenIdConnectServerDefaults.AuthenticationScheme, ticket.Properties);
                     }
 
                     else if (request.IsUserinfoRequest())
