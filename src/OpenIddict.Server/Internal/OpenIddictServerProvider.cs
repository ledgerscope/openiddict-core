--- conflicted
+++ resolved
@@ -122,11 +122,7 @@
                 // If token revocation was explicitly disabled, none of the following security routines apply.
                 if (!options.DisableTokenStorage)
                 {
-<<<<<<< HEAD
-                    var token = await tokenManager.FindByIdAsync(context.Ticket.GetProperty(OpenIddictConstants.Properties.InternalTokenId));
-=======
-                    var token = await _tokenManager.FindByIdAsync(context.Ticket.GetInternalTokenId());
->>>>>>> 041a8384
+                    var token = await tokenManager.FindByIdAsync(context.Ticket.GetInternalTokenId());
                     if (token == null)
                     {
                         context.Reject(
