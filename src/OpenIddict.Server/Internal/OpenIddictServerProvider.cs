﻿/*
 * Licensed under the Apache License, Version 2.0 (http://www.apache.org/licenses/LICENSE-2.0)
 * See https://github.com/openiddict/openiddict-core for more information concerning
 * the license and the contributors participating to this project.
 */

using System.ComponentModel;
using System.Diagnostics;
using System.Linq;
using System.Threading.Tasks;
using AspNet.Security.OpenIdConnect.Extensions;
using AspNet.Security.OpenIdConnect.Primitives;
using AspNet.Security.OpenIdConnect.Server;
using JetBrains.Annotations;
using Microsoft.AspNetCore.Authentication;
using OpenIddict.Abstractions;

namespace OpenIddict.Server
{
    [EditorBrowsable(EditorBrowsableState.Never)]
    public partial class OpenIddictServerProvider : OpenIdConnectServerProvider
    {
        public override Task ProcessChallengeResponse([NotNull] ProcessChallengeResponseContext context)
        {
            Debug.Assert(context.Request.IsAuthorizationRequest() ||
                         context.Request.IsTokenRequest(),
                "The request should be an authorization or token request.");

            // Add the custom properties that are marked as public
            // as authorization or token response properties.
            var parameters = GetParameters(context.HttpContext, context.Request, context.Properties);
            foreach (var parameter in parameters)
            {
                context.Response.AddParameter(parameter.Item2, parameter.Item3);
            }

            return base.ProcessChallengeResponse(context);
        }

        public override async Task ProcessSigninResponse([NotNull] ProcessSigninResponseContext context)
        {
            var options = (OpenIddictServerOptions) context.Options;

            Debug.Assert(context.Request.IsAuthorizationRequest() ||
                         context.Request.IsTokenRequest(),
                "The request should be an authorization or token request.");

            if (context.Request.IsTokenRequest() && (context.Request.IsAuthorizationCodeGrantType() ||
                                                     context.Request.IsRefreshTokenGrantType()))
            {
                // Note: when handling a grant_type=authorization_code or refresh_token request,
                // the OpenID Connect server middleware allows creating authentication tickets
                // that are completely disconnected from the original code or refresh token ticket.
                // This scenario is deliberately not supported in OpenIddict and all the tickets
                // must be linked. To ensure the properties are flowed from the authorization code
                // or the refresh token to the new ticket, they are manually restored if necessary.
                if (!context.Ticket.Properties.HasProperty(OpenIdConnectConstants.Properties.TokenId))
                {
                    // Retrieve the original authentication ticket from the request properties.
                    var ticket = context.Request.GetProperty<AuthenticationTicket>(
                        OpenIddictConstants.Properties.AuthenticationTicket);
                    Debug.Assert(ticket != null, "The authentication ticket shouldn't be null.");

                    foreach (var property in ticket.Properties.Items)
                    {
                        // Don't override the properties that have been
                        // manually set on the new authentication ticket.
                        if (context.Ticket.HasProperty(property.Key))
                        {
                            continue;
                        }

                        context.Ticket.AddProperty(property.Key, property.Value);
                    }

                    // Always include the "openid" scope when the developer doesn't explicitly call SetScopes.
                    // Note: the application is allowed to specify a different "scopes": in this case,
                    // don't replace the "scopes" property stored in the authentication ticket.
                    if (context.Request.HasScope(OpenIdConnectConstants.Scopes.OpenId) && !context.Ticket.HasScope())
                    {
                        context.Ticket.SetScopes(OpenIdConnectConstants.Scopes.OpenId);
                    }

                    context.IncludeIdentityToken = context.Ticket.HasScope(OpenIdConnectConstants.Scopes.OpenId);
                }

                context.IncludeRefreshToken = context.Ticket.HasScope(OpenIdConnectConstants.Scopes.OfflineAccess);

                // Always include a refresh token for grant_type=refresh_token requests if
                // rolling tokens are enabled and if the offline_access scope was specified.
                if (context.Request.IsRefreshTokenGrantType())
                {
                    context.IncludeRefreshToken &= options.UseRollingTokens;
                }

                // If token revocation was explicitly disabled, none of the following security routines apply.
                if (!options.DisableTokenStorage)
                {
<<<<<<< HEAD
                    await base.ProcessSigninResponse(context);

                    return;
                }

                var token = context.Request.GetProperty($"{OpenIddictConstants.Properties.Token}:{context.Ticket.GetTokenId()}");
                Debug.Assert(token != null, "The token shouldn't be null.");

                // If rolling tokens are enabled or if the request is a grant_type=authorization_code request,
                // mark the authorization code or the refresh token as redeemed to prevent future reuses.
                // If the operation fails, return an error indicating the code/token is no longer valid.
                // See https://tools.ietf.org/html/rfc6749#section-6 for more information.
                if (options.UseRollingTokens || context.Request.IsAuthorizationCodeGrantType())
                {
                    if (!await TryRedeemTokenAsync(token, context.HttpContext))
=======
                    var token = context.Request.GetProperty($"{OpenIddictConstants.Properties.Token}:{context.Ticket.GetTokenId()}");
                    Debug.Assert(token != null, "The token shouldn't be null.");

                    // If rolling tokens are enabled or if the request is a grant_type=authorization_code request,
                    // mark the authorization code or the refresh token as redeemed to prevent future reuses.
                    // If the operation fails, return an error indicating the code/token is no longer valid.
                    // See https://tools.ietf.org/html/rfc6749#section-6 for more information.
                    if (options.UseRollingTokens || context.Request.IsAuthorizationCodeGrantType())
>>>>>>> aa89d0c2
                    {
                        if (!await TryRedeemTokenAsync(token))
                        {
                            context.Reject(
                                error: OpenIdConnectConstants.Errors.InvalidGrant,
                                description: context.Request.IsAuthorizationCodeGrantType() ?
                                    "The specified authorization code is no longer valid." :
                                    "The specified refresh token is no longer valid.");

                            return;
                        }
                    }

                    if (context.Request.IsRefreshTokenGrantType())
                    {
<<<<<<< HEAD
                        await TryRevokeTokensAsync(context.Ticket, context.HttpContext);
                    }

                    // When rolling tokens are disabled, try to extend the expiration date
                    // of the existing token instead of returning a new refresh token
                    // with a new expiration date if sliding expiration was not disabled.
                    // If the operation fails, silently ignore the error and keep processing
                    // the request: this may indicate that a concurrent refresh token request
                    // already updated the expiration date associated with the refresh token.
                    if (!options.UseRollingTokens && options.UseSlidingExpiration)
                    {
                        await TryExtendTokenAsync(token, context.Ticket, context.HttpContext, options);
=======
                        // When rolling tokens are enabled, try to revoke all the previously issued tokens
                        // associated with the authorization if the request is a refresh_token request.
                        // If the operation fails, silently ignore the error and keep processing the request:
                        // this may indicate that one of the revoked tokens was modified by a concurrent request.
                        if (options.UseRollingTokens)
                        {
                            await TryRevokeTokensAsync(context.Ticket);
                        }

                        // When rolling tokens are disabled, try to extend the expiration date
                        // of the existing token instead of returning a new refresh token
                        // with a new expiration date if sliding expiration was not disabled.
                        // If the operation fails, silently ignore the error and keep processing
                        // the request: this may indicate that a concurrent refresh token request
                        // already updated the expiration date associated with the refresh token.
                        if (!options.UseRollingTokens && options.UseSlidingExpiration)
                        {
                            await TryExtendTokenAsync(token, context.Ticket, options);
                        }
>>>>>>> aa89d0c2
                    }
                }
            }

            // If no authorization was explicitly attached to the authentication ticket,
            // create an ad hoc authorization if an authorization code or a refresh token
            // is going to be returned to the client application as part of the response.
            if (!options.DisableAuthorizationStorage &&
                !context.Ticket.HasProperty(OpenIddictConstants.Properties.AuthorizationId) &&
                (context.IncludeAuthorizationCode || context.IncludeRefreshToken))
            {
                await CreateAuthorizationAsync(context.Ticket, options, context.HttpContext, context.Request);
            }

            // Add the custom properties that are marked as public as authorization or
            // token response properties and remove them from the authentication ticket
            // so they are not persisted in the authorization code/access/refresh token.
            // Note: make sure the foreach statement iterates on a copy of the ticket
            // as the property collection is modified when the property is removed.
            var parameters = GetParameters(context.HttpContext, context.Request, context.Ticket.Properties);
            foreach (var parameter in parameters.ToArray())
            {
                context.Response.AddParameter(parameter.Item2, parameter.Item3);
                context.Ticket.RemoveProperty(parameter.Item1);
            }

            await base.ProcessSigninResponse(context);
        }

        public override Task ProcessSignoutResponse([NotNull] ProcessSignoutResponseContext context)
        {
            Debug.Assert(context.Request.IsLogoutRequest(), "The request should be a logout request.");

            // Add the custom properties that are marked as public as logout response properties.
            var parameters = GetParameters(context.HttpContext, context.Request, context.Properties);
            foreach (var parameter in parameters)
            {
                context.Response.AddParameter(parameter.Item2, parameter.Item3);
            }

            return base.ProcessSignoutResponse(context);
        }

        public void Import([NotNull] OpenIdConnectServerProvider provider)
        {
            OnMatchEndpoint = provider.MatchEndpoint;

            OnExtractAuthorizationRequest = provider.ExtractAuthorizationRequest;
            OnExtractConfigurationRequest = provider.ExtractConfigurationRequest;
            OnExtractCryptographyRequest = provider.ExtractCryptographyRequest;
            OnExtractIntrospectionRequest = provider.ExtractIntrospectionRequest;
            OnExtractLogoutRequest = provider.ExtractLogoutRequest;
            OnExtractRevocationRequest = provider.ExtractRevocationRequest;
            OnExtractTokenRequest = provider.ExtractTokenRequest;
            OnExtractUserinfoRequest = provider.ExtractUserinfoRequest;
            OnValidateAuthorizationRequest = provider.ValidateAuthorizationRequest;
            OnValidateConfigurationRequest = provider.ValidateConfigurationRequest;
            OnValidateCryptographyRequest = provider.ValidateCryptographyRequest;
            OnValidateIntrospectionRequest = provider.ValidateIntrospectionRequest;
            OnValidateLogoutRequest = provider.ValidateLogoutRequest;
            OnValidateRevocationRequest = provider.ValidateRevocationRequest;
            OnValidateTokenRequest = provider.ValidateTokenRequest;
            OnValidateUserinfoRequest = provider.ValidateUserinfoRequest;

            OnHandleAuthorizationRequest = provider.HandleAuthorizationRequest;
            OnHandleConfigurationRequest = provider.HandleConfigurationRequest;
            OnHandleCryptographyRequest = provider.HandleCryptographyRequest;
            OnHandleIntrospectionRequest = provider.HandleIntrospectionRequest;
            OnHandleLogoutRequest = provider.HandleLogoutRequest;
            OnHandleRevocationRequest = provider.HandleRevocationRequest;
            OnHandleTokenRequest = provider.HandleTokenRequest;
            OnHandleUserinfoRequest = provider.HandleUserinfoRequest;

            OnApplyAuthorizationResponse = provider.ApplyAuthorizationResponse;
            OnApplyConfigurationResponse = provider.ApplyConfigurationResponse;
            OnApplyCryptographyResponse = provider.ApplyCryptographyResponse;
            OnApplyIntrospectionResponse = provider.ApplyIntrospectionResponse;
            OnApplyLogoutResponse = provider.ApplyLogoutResponse;
            OnApplyRevocationResponse = provider.ApplyRevocationResponse;
            OnApplyTokenResponse = provider.ApplyTokenResponse;
            OnApplyUserinfoResponse = provider.ApplyUserinfoResponse;

            OnProcessChallengeResponse = provider.ProcessChallengeResponse;
            OnProcessSigninResponse = provider.ProcessSigninResponse;
            OnProcessSignoutResponse = provider.ProcessSignoutResponse;

            OnDeserializeAccessToken = provider.DeserializeAccessToken;
            OnDeserializeAuthorizationCode = provider.DeserializeAuthorizationCode;
            OnDeserializeIdentityToken = provider.DeserializeIdentityToken;
            OnDeserializeRefreshToken = provider.DeserializeRefreshToken;

            OnSerializeAccessToken = provider.SerializeAccessToken;
            OnSerializeAuthorizationCode = provider.SerializeAuthorizationCode;
            OnSerializeIdentityToken = provider.SerializeIdentityToken;
            OnSerializeRefreshToken = provider.SerializeRefreshToken;
        }
    }
}<|MERGE_RESOLUTION|>--- conflicted
+++ resolved
@@ -96,23 +96,6 @@
                 // If token revocation was explicitly disabled, none of the following security routines apply.
                 if (!options.DisableTokenStorage)
                 {
-<<<<<<< HEAD
-                    await base.ProcessSigninResponse(context);
-
-                    return;
-                }
-
-                var token = context.Request.GetProperty($"{OpenIddictConstants.Properties.Token}:{context.Ticket.GetTokenId()}");
-                Debug.Assert(token != null, "The token shouldn't be null.");
-
-                // If rolling tokens are enabled or if the request is a grant_type=authorization_code request,
-                // mark the authorization code or the refresh token as redeemed to prevent future reuses.
-                // If the operation fails, return an error indicating the code/token is no longer valid.
-                // See https://tools.ietf.org/html/rfc6749#section-6 for more information.
-                if (options.UseRollingTokens || context.Request.IsAuthorizationCodeGrantType())
-                {
-                    if (!await TryRedeemTokenAsync(token, context.HttpContext))
-=======
                     var token = context.Request.GetProperty($"{OpenIddictConstants.Properties.Token}:{context.Ticket.GetTokenId()}");
                     Debug.Assert(token != null, "The token shouldn't be null.");
 
@@ -121,9 +104,8 @@
                     // If the operation fails, return an error indicating the code/token is no longer valid.
                     // See https://tools.ietf.org/html/rfc6749#section-6 for more information.
                     if (options.UseRollingTokens || context.Request.IsAuthorizationCodeGrantType())
->>>>>>> aa89d0c2
-                    {
-                        if (!await TryRedeemTokenAsync(token))
+                    {
+                        if (!await TryRedeemTokenAsync(token, context.HttpContext))
                         {
                             context.Reject(
                                 error: OpenIdConnectConstants.Errors.InvalidGrant,
@@ -137,27 +119,13 @@
 
                     if (context.Request.IsRefreshTokenGrantType())
                     {
-<<<<<<< HEAD
-                        await TryRevokeTokensAsync(context.Ticket, context.HttpContext);
-                    }
-
-                    // When rolling tokens are disabled, try to extend the expiration date
-                    // of the existing token instead of returning a new refresh token
-                    // with a new expiration date if sliding expiration was not disabled.
-                    // If the operation fails, silently ignore the error and keep processing
-                    // the request: this may indicate that a concurrent refresh token request
-                    // already updated the expiration date associated with the refresh token.
-                    if (!options.UseRollingTokens && options.UseSlidingExpiration)
-                    {
-                        await TryExtendTokenAsync(token, context.Ticket, context.HttpContext, options);
-=======
                         // When rolling tokens are enabled, try to revoke all the previously issued tokens
                         // associated with the authorization if the request is a refresh_token request.
                         // If the operation fails, silently ignore the error and keep processing the request:
                         // this may indicate that one of the revoked tokens was modified by a concurrent request.
                         if (options.UseRollingTokens)
                         {
-                            await TryRevokeTokensAsync(context.Ticket);
+                            await TryRevokeTokensAsync(context.Ticket, context.HttpContext);
                         }
 
                         // When rolling tokens are disabled, try to extend the expiration date
@@ -168,9 +136,8 @@
                         // already updated the expiration date associated with the refresh token.
                         if (!options.UseRollingTokens && options.UseSlidingExpiration)
                         {
-                            await TryExtendTokenAsync(token, context.Ticket, options);
-                        }
->>>>>>> aa89d0c2
+                            await TryExtendTokenAsync(token, context.Ticket, context.HttpContext, options);
+                        }
                     }
                 }
             }
