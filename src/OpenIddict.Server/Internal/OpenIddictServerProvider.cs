﻿/*
 * Licensed under the Apache License, Version 2.0 (http://www.apache.org/licenses/LICENSE-2.0)
 * See https://github.com/openiddict/openiddict-core for more information concerning
 * the license and the contributors participating to this project.
 */

using System;
using System.Diagnostics;
using System.Linq;
using System.Text;
using System.Threading.Tasks;
using AspNet.Security.OpenIdConnect.Extensions;
using AspNet.Security.OpenIdConnect.Primitives;
using AspNet.Security.OpenIdConnect.Server;
using JetBrains.Annotations;
using Microsoft.AspNetCore.Authentication;
using OpenIddict.Abstractions;

namespace OpenIddict.Server.Internal
{
    /// <summary>
    /// Provides the logic necessary to extract, validate and handle OpenID Connect requests.
    /// Note: this API supports the OpenIddict infrastructure and is not intended to be used
    /// directly from your code. This API may change or be removed in future minor releases.
    /// </summary>
    public sealed partial class OpenIddictServerProvider : OpenIdConnectServerProvider
    {
<<<<<<< HEAD
        public override Task MatchEndpoint([NotNull] MatchEndpointContext context)
            => GetEventService(context.HttpContext.RequestServices)
                .PublishAsync(new OpenIddictServerEvents.MatchEndpoint(context));
=======
        private readonly ILogger _logger;
        private readonly IOpenIddictServerEventDispatcher _eventDispatcher;
        private readonly IOpenIddictApplicationManager _applicationManager;
        private readonly IOpenIddictAuthorizationManager _authorizationManager;
        private readonly IOpenIddictScopeManager _scopeManager;
        private readonly IOpenIddictTokenManager _tokenManager;

        /// <summary>
        /// Creates a new instance of the <see cref="OpenIddictServerProvider"/> class.
        /// Note: this API supports the OpenIddict infrastructure and is not intended to be used
        /// directly from your code. This API may change or be removed in future minor releases.
        /// </summary>
        public OpenIddictServerProvider(
            [NotNull] ILogger<OpenIddictServerProvider> logger,
            [NotNull] IOpenIddictServerEventDispatcher eventDispatcher,
            [NotNull] IOpenIddictApplicationManager applicationManager,
            [NotNull] IOpenIddictAuthorizationManager authorizationManager,
            [NotNull] IOpenIddictScopeManager scopeManager,
            [NotNull] IOpenIddictTokenManager tokenManager)
        {
            _logger = logger;
            _eventDispatcher = eventDispatcher;
            _applicationManager = applicationManager;
            _authorizationManager = authorizationManager;
            _scopeManager = scopeManager;
            _tokenManager = tokenManager;
        }

        public override Task MatchEndpoint([NotNull] MatchEndpointContext context)
            => _eventDispatcher.DispatchAsync(new OpenIddictServerEvents.MatchEndpoint(context));
>>>>>>> 2bbd153f

        public override Task ProcessChallengeResponse([NotNull] ProcessChallengeResponseContext context)
        {
            Debug.Assert(context.Request.IsAuthorizationRequest() ||
                         context.Request.IsTokenRequest(),
                "The request should be an authorization or token request.");

            // Add the custom properties that are marked as public
            // as authorization or token response properties.
            var parameters = GetParameters(context.HttpContext, context.Request, context.Properties);
            foreach (var parameter in parameters)
            {
                context.Response.AddParameter(parameter.Item2, parameter.Item3);
            }

<<<<<<< HEAD
            return GetEventService(context.HttpContext.RequestServices)
                .PublishAsync(new OpenIddictServerEvents.ProcessChallengeResponse(context));
=======
            return _eventDispatcher.DispatchAsync(new OpenIddictServerEvents.ProcessChallengeResponse(context));
>>>>>>> 2bbd153f
        }

        public override async Task ProcessSigninResponse([NotNull] ProcessSigninResponseContext context)
        {
            var options = (OpenIddictServerOptions) context.Options;

            var tokenManager = GetTokenManager(context.HttpContext.RequestServices);

            Debug.Assert(context.Request.IsAuthorizationRequest() ||
                         context.Request.IsTokenRequest(),
                "The request should be an authorization or token request.");

            // While null/unauthenticated identities can be validly represented and are allowed by
            // the OpenID Connect server handler, this most likely indicates that the developer
            // has not correctly set the authentication type associated with the claims identity,
            // which may later cause issues when validating opaque access tokens, as the resulting
            // principal would be considered unauthenticated by the ASP.NET Core authorization stack.
            if (context.Ticket.Principal.Identity == null || !context.Ticket.Principal.Identity.IsAuthenticated)
            {
                throw new InvalidOperationException(new StringBuilder()
                    .AppendLine("The specified principal doesn't contain a valid or authenticated identity.")
                    .Append("Make sure that both 'ClaimsPrincipal.Identity' and 'ClaimsPrincipal.Identity.AuthenticationType' ")
                    .Append("are not null and that 'ClaimsPrincipal.Identity.IsAuthenticated' returns 'true'.")
                    .ToString());
            }

            if (context.Request.IsTokenRequest() && (context.Request.IsAuthorizationCodeGrantType() ||
                                                     context.Request.IsRefreshTokenGrantType()))
            {
                // Note: when handling a grant_type=authorization_code or refresh_token request,
                // the OpenID Connect server middleware allows creating authentication tickets
                // that are completely disconnected from the original code or refresh token ticket.
                // This scenario is deliberately not supported in OpenIddict and all the tickets
                // must be linked. To ensure the properties are flowed from the authorization code
                // or the refresh token to the new ticket, they are manually restored if necessary.
                if (string.IsNullOrEmpty(context.Ticket.GetInternalTokenId()))
                {
                    // Retrieve the original authentication ticket from the request properties.
                    var ticket = context.Request.GetProperty<AuthenticationTicket>(
                        OpenIddictConstants.Properties.AuthenticationTicket);
                    Debug.Assert(ticket != null, "The authentication ticket shouldn't be null.");

                    foreach (var property in ticket.Properties.Items)
                    {
                        // Don't override the properties that have been
                        // manually set on the new authentication ticket.
                        if (context.Ticket.HasProperty(property.Key))
                        {
                            continue;
                        }

                        context.Ticket.AddProperty(property.Key, property.Value);
                    }

                    // Always include the "openid" scope when the developer doesn't explicitly call SetScopes.
                    // Note: the application is allowed to specify a different "scopes": in this case,
                    // don't replace the "scopes" property stored in the authentication ticket.
                    if (context.Request.HasScope(OpenIddictConstants.Scopes.OpenId) && !context.Ticket.HasScope())
                    {
                        context.Ticket.SetScopes(OpenIddictConstants.Scopes.OpenId);
                    }

                    context.IncludeIdentityToken = context.Ticket.HasScope(OpenIddictConstants.Scopes.OpenId);
                }

                context.IncludeRefreshToken = context.Ticket.HasScope(OpenIddictConstants.Scopes.OfflineAccess);

                // Always include a refresh token for grant_type=refresh_token requests if
                // rolling tokens are enabled and if the offline_access scope was specified.
                if (context.Request.IsRefreshTokenGrantType())
                {
                    context.IncludeRefreshToken &= options.UseRollingTokens;
                }

                // If token revocation was explicitly disabled, none of the following security routines apply.
                if (!options.DisableTokenStorage)
                {
                    var token = await tokenManager.FindByIdAsync(context.Ticket.GetInternalTokenId());
                    if (token == null)
                    {
                        context.Reject(
                            error: OpenIddictConstants.Errors.InvalidGrant,
                            description: context.Request.IsAuthorizationCodeGrantType() ?
                                "The specified authorization code is no longer valid." :
                                "The specified refresh token is no longer valid.");

                        return;
                    }

                    // If rolling tokens are enabled or if the request is a grant_type=authorization_code request,
                    // mark the authorization code or the refresh token as redeemed to prevent future reuses.
                    // If the operation fails, return an error indicating the code/token is no longer valid.
                    // See https://tools.ietf.org/html/rfc6749#section-6 for more information.
                    if (options.UseRollingTokens || context.Request.IsAuthorizationCodeGrantType())
                    {
                        if (!await TryRedeemTokenAsync(token, context.HttpContext))
                        {
                            context.Reject(
                                error: OpenIddictConstants.Errors.InvalidGrant,
                                description: context.Request.IsAuthorizationCodeGrantType() ?
                                    "The specified authorization code is no longer valid." :
                                    "The specified refresh token is no longer valid.");

                            return;
                        }
                    }

                    if (context.Request.IsRefreshTokenGrantType())
                    {
                        // When rolling tokens are enabled, try to revoke all the previously issued tokens
                        // associated with the authorization if the request is a refresh_token request.
                        // If the operation fails, silently ignore the error and keep processing the request:
                        // this may indicate that one of the revoked tokens was modified by a concurrent request.
                        if (options.UseRollingTokens)
                        {
                            await TryRevokeTokensAsync(context.Ticket, context.HttpContext);
                        }

                        // When rolling tokens are disabled, try to extend the expiration date
                        // of the existing token instead of returning a new refresh token
                        // with a new expiration date if sliding expiration was not disabled.
                        // If the operation fails, silently ignore the error and keep processing
                        // the request: this may indicate that a concurrent refresh token request
                        // already updated the expiration date associated with the refresh token.
                        if (!options.UseRollingTokens && options.UseSlidingExpiration)
                        {
                            await TryExtendRefreshTokenAsync(token, context.Ticket, context.HttpContext, options);
                        }
                    }
                }
            }

            // If no authorization was explicitly attached to the authentication ticket,
            // create an ad hoc authorization if an authorization code or a refresh token
            // is going to be returned to the client application as part of the response.
            if (!options.DisableAuthorizationStorage &&
                string.IsNullOrEmpty(context.Ticket.GetInternalAuthorizationId()) &&
                (context.IncludeAuthorizationCode || context.IncludeRefreshToken))
            {
                await CreateAuthorizationAsync(context.Ticket, options, context.HttpContext, context.Request);
            }

            // Add the custom properties that are marked as public as authorization or
            // token response properties and remove them from the authentication ticket
            // so they are not persisted in the authorization code/access/refresh token.
            // Note: make sure the foreach statement iterates on a copy of the ticket
            // as the property collection is modified when the property is removed.
            var parameters = GetParameters(context.HttpContext, context.Request, context.Ticket.Properties);
            foreach (var parameter in parameters.ToList())
            {
                context.Response.AddParameter(parameter.Item2, parameter.Item3);
                context.Ticket.RemoveProperty(parameter.Item1);
            }

<<<<<<< HEAD
            await GetEventService(context.HttpContext.RequestServices)
                .PublishAsync(new OpenIddictServerEvents.ProcessSigninResponse(context));
=======
            await _eventDispatcher.DispatchAsync(new OpenIddictServerEvents.ProcessSigninResponse(context));
>>>>>>> 2bbd153f
        }

        public override Task ProcessSignoutResponse([NotNull] ProcessSignoutResponseContext context)
        {
            Debug.Assert(context.Request.IsLogoutRequest(), "The request should be a logout request.");

            // Add the custom properties that are marked as public as logout response properties.
            var parameters = GetParameters(context.HttpContext, context.Request, context.Properties);
            foreach (var parameter in parameters)
            {
                context.Response.AddParameter(parameter.Item2, parameter.Item3);
            }

<<<<<<< HEAD
            return GetEventService(context.HttpContext.RequestServices)
                .PublishAsync(new OpenIddictServerEvents.ProcessSignoutResponse(context));
=======
            return _eventDispatcher.DispatchAsync(new OpenIddictServerEvents.ProcessSignoutResponse(context));
>>>>>>> 2bbd153f
        }
    }
}<|MERGE_RESOLUTION|>--- conflicted
+++ resolved
@@ -25,42 +25,9 @@
     /// </summary>
     public sealed partial class OpenIddictServerProvider : OpenIdConnectServerProvider
     {
-<<<<<<< HEAD
         public override Task MatchEndpoint([NotNull] MatchEndpointContext context)
-            => GetEventService(context.HttpContext.RequestServices)
-                .PublishAsync(new OpenIddictServerEvents.MatchEndpoint(context));
-=======
-        private readonly ILogger _logger;
-        private readonly IOpenIddictServerEventDispatcher _eventDispatcher;
-        private readonly IOpenIddictApplicationManager _applicationManager;
-        private readonly IOpenIddictAuthorizationManager _authorizationManager;
-        private readonly IOpenIddictScopeManager _scopeManager;
-        private readonly IOpenIddictTokenManager _tokenManager;
-
-        /// <summary>
-        /// Creates a new instance of the <see cref="OpenIddictServerProvider"/> class.
-        /// Note: this API supports the OpenIddict infrastructure and is not intended to be used
-        /// directly from your code. This API may change or be removed in future minor releases.
-        /// </summary>
-        public OpenIddictServerProvider(
-            [NotNull] ILogger<OpenIddictServerProvider> logger,
-            [NotNull] IOpenIddictServerEventDispatcher eventDispatcher,
-            [NotNull] IOpenIddictApplicationManager applicationManager,
-            [NotNull] IOpenIddictAuthorizationManager authorizationManager,
-            [NotNull] IOpenIddictScopeManager scopeManager,
-            [NotNull] IOpenIddictTokenManager tokenManager)
-        {
-            _logger = logger;
-            _eventDispatcher = eventDispatcher;
-            _applicationManager = applicationManager;
-            _authorizationManager = authorizationManager;
-            _scopeManager = scopeManager;
-            _tokenManager = tokenManager;
-        }
-
-        public override Task MatchEndpoint([NotNull] MatchEndpointContext context)
-            => _eventDispatcher.DispatchAsync(new OpenIddictServerEvents.MatchEndpoint(context));
->>>>>>> 2bbd153f
+            => GetEventDispatcher(context.HttpContext.RequestServices)
+                .DispatchAsync(new OpenIddictServerEvents.MatchEndpoint(context));
 
         public override Task ProcessChallengeResponse([NotNull] ProcessChallengeResponseContext context)
         {
@@ -76,12 +43,8 @@
                 context.Response.AddParameter(parameter.Item2, parameter.Item3);
             }
 
-<<<<<<< HEAD
-            return GetEventService(context.HttpContext.RequestServices)
-                .PublishAsync(new OpenIddictServerEvents.ProcessChallengeResponse(context));
-=======
-            return _eventDispatcher.DispatchAsync(new OpenIddictServerEvents.ProcessChallengeResponse(context));
->>>>>>> 2bbd153f
+            return GetEventDispatcher(context.HttpContext.RequestServices)
+                .DispatchAsync(new OpenIddictServerEvents.ProcessChallengeResponse(context));
         }
 
         public override async Task ProcessSigninResponse([NotNull] ProcessSigninResponseContext context)
@@ -236,12 +199,8 @@
                 context.Ticket.RemoveProperty(parameter.Item1);
             }
 
-<<<<<<< HEAD
-            await GetEventService(context.HttpContext.RequestServices)
-                .PublishAsync(new OpenIddictServerEvents.ProcessSigninResponse(context));
-=======
-            await _eventDispatcher.DispatchAsync(new OpenIddictServerEvents.ProcessSigninResponse(context));
->>>>>>> 2bbd153f
+            await GetEventDispatcher(context.HttpContext.RequestServices)
+                .DispatchAsync(new OpenIddictServerEvents.ProcessSigninResponse(context));
         }
 
         public override Task ProcessSignoutResponse([NotNull] ProcessSignoutResponseContext context)
@@ -255,12 +214,8 @@
                 context.Response.AddParameter(parameter.Item2, parameter.Item3);
             }
 
-<<<<<<< HEAD
-            return GetEventService(context.HttpContext.RequestServices)
-                .PublishAsync(new OpenIddictServerEvents.ProcessSignoutResponse(context));
-=======
-            return _eventDispatcher.DispatchAsync(new OpenIddictServerEvents.ProcessSignoutResponse(context));
->>>>>>> 2bbd153f
+            return GetEventDispatcher(context.HttpContext.RequestServices)
+                .DispatchAsync(new OpenIddictServerEvents.ProcessSignoutResponse(context));
         }
     }
 }