--- conflicted
+++ resolved
@@ -25,37 +25,6 @@
     /// </summary>
     public sealed partial class OpenIddictServerProvider : OpenIdConnectServerProvider
     {
-<<<<<<< HEAD
-=======
-        private readonly ILogger _logger;
-        private readonly IOpenIddictServerEventService _eventService;
-        private readonly IOpenIddictApplicationManager _applicationManager;
-        private readonly IOpenIddictAuthorizationManager _authorizationManager;
-        private readonly IOpenIddictScopeManager _scopeManager;
-        private readonly IOpenIddictTokenManager _tokenManager;
-
-        /// <summary>
-        /// Creates a new instance of the <see cref="OpenIddictServerProvider"/> class.
-        /// Note: this API supports the OpenIddict infrastructure and is not intended to be used
-        /// directly from your code. This API may change or be removed in future minor releases.
-        /// </summary>
-        public OpenIddictServerProvider(
-            [NotNull] ILogger<OpenIddictServerProvider> logger,
-            [NotNull] IOpenIddictServerEventService eventService,
-            [NotNull] IOpenIddictApplicationManager applicationManager,
-            [NotNull] IOpenIddictAuthorizationManager authorizationManager,
-            [NotNull] IOpenIddictScopeManager scopeManager,
-            [NotNull] IOpenIddictTokenManager tokenManager)
-        {
-            _logger = logger;
-            _eventService = eventService;
-            _applicationManager = applicationManager;
-            _authorizationManager = authorizationManager;
-            _scopeManager = scopeManager;
-            _tokenManager = tokenManager;
-        }
-
->>>>>>> 9a068915
         public override Task MatchEndpoint([NotNull] MatchEndpointContext context)
             => GetEventService(context.HttpContext.RequestServices)
                 .PublishAsync(new OpenIddictServerEvents.MatchEndpoint(context));
