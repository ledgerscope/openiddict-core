﻿/*
 * Licensed under the Apache License, Version 2.0 (http://www.apache.org/licenses/LICENSE-2.0)
 * See https://github.com/openiddict/openiddict-core for more information concerning
 * the license and the contributors participating to this project.
 */

using System;
using System.Diagnostics;
using System.Threading.Tasks;
using AspNet.Security.OpenIdConnect.Extensions;
using AspNet.Security.OpenIdConnect.Primitives;
using AspNet.Security.OpenIdConnect.Server;
using JetBrains.Annotations;
using Microsoft.Extensions.DependencyInjection;
using Microsoft.Extensions.Logging;
using OpenIddict.Abstractions;

namespace OpenIddict.Server.Internal
{
    /// <summary>
    /// Provides the logic necessary to extract, validate and handle OpenID Connect requests.
    /// Note: this API supports the OpenIddict infrastructure and is not intended to be used
    /// directly from your code. This API may change or be removed in future minor releases.
    /// </summary>
    public sealed partial class OpenIddictServerProvider : OpenIdConnectServerProvider
    {
        public override Task ExtractRevocationRequest([NotNull] ExtractRevocationRequestContext context)
<<<<<<< HEAD
            => GetEventService(context.HttpContext.RequestServices)
                .PublishAsync(new OpenIddictServerEvents.ExtractRevocationRequest(context));
=======
            => _eventDispatcher.DispatchAsync(new OpenIddictServerEvents.ExtractRevocationRequest(context));
>>>>>>> 2bbd153f

        public override async Task ValidateRevocationRequest([NotNull] ValidateRevocationRequestContext context)
        {
            var options = (OpenIddictServerOptions) context.Options;

            var logger = GetLogger(context.HttpContext.RequestServices);
            var applicationManager = GetApplicationManager(context.HttpContext.RequestServices);

            Debug.Assert(!options.DisableTokenStorage, "Token storage support shouldn't be disabled at this stage.");

            // When token_type_hint is specified, reject the request if it doesn't correspond to a revocable token.
            if (!string.IsNullOrEmpty(context.Request.TokenTypeHint))
            {
                if (string.Equals(context.Request.TokenTypeHint, OpenIdConnectConstants.TokenTypeHints.IdToken))
                {
                    context.Reject(
                        error: OpenIddictConstants.Errors.UnsupportedTokenType,
                        description: "The specified 'token_type_hint' parameter is not supported.");

                    return;
                }

                if (!options.UseReferenceTokens &&
                    string.Equals(context.Request.TokenTypeHint, OpenIdConnectConstants.TokenTypeHints.AccessToken))
                {
                    context.Reject(
                        error: OpenIddictConstants.Errors.UnsupportedTokenType,
                        description: "The specified 'token_type_hint' parameter is not supported.");

                    return;
                }
            }

            // Skip client authentication if the client identifier is missing or reject
            // the revocation request if client identification is set as required.
            // Note: the OpenID Connect server middleware will automatically ensure that
            // the calling application cannot revoke a refresh token if it's not
            // the intended audience, even if client authentication was skipped.
            if (string.IsNullOrEmpty(context.ClientId))
            {
                // Reject the request if client identification is mandatory.
                if (!options.AcceptAnonymousClients)
                {
                    logger.LogError("The revocation request was rejected becaused the " +
                                    "mandatory client_id parameter was missing or empty.");

                    context.Reject(
                        error: OpenIddictConstants.Errors.InvalidRequest,
                        description: "The mandatory 'client_id' parameter is missing.");

                    return;
                }

                logger.LogDebug("The revocation request validation process was skipped " +
                                "because the client_id parameter was missing or empty.");

                context.Skip();

                return;
            }

            // Retrieve the application details corresponding to the requested client_id.
            var application = await applicationManager.FindByClientIdAsync(context.ClientId);
            if (application == null)
            {
                logger.LogError("The revocation request was rejected because the client " +
                                "application was not found: '{ClientId}'.", context.ClientId);

                context.Reject(
                    error: OpenIddictConstants.Errors.InvalidClient,
                    description: "The specified 'client_id' parameter is invalid.");

                return;
            }

            // Reject the request if the application is not allowed to use the revocation endpoint.
            if (!options.IgnoreEndpointPermissions &&
                !await applicationManager.HasPermissionAsync(application, OpenIddictConstants.Permissions.Endpoints.Revocation))
            {
                logger.LogError("The revocation request was rejected because the application '{ClientId}' " +
                                "was not allowed to use the revocation endpoint.", context.ClientId);

                context.Reject(
                    error: OpenIddictConstants.Errors.UnauthorizedClient,
                    description: "This client application is not allowed to use the revocation endpoint.");

                return;
            }

            // Reject revocation requests containing a client_secret if the application is a public client.
            if (await applicationManager.IsPublicAsync(application))
            {
                if (!string.IsNullOrEmpty(context.ClientSecret))
                {
                    logger.LogError("The revocation request was rejected because the public application " +
                                    "'{ClientId}' was not allowed to use this endpoint.", context.ClientId);

                    context.Reject(
                        error: OpenIddictConstants.Errors.InvalidRequest,
                        description: "The 'client_secret' parameter is not valid for this client application.");

                    return;
                }

                logger.LogDebug("The revocation request validation process was not fully validated because " +
                                "the client '{ClientId}' was a public application.", context.ClientId);

                // If client authentication cannot be enforced, call context.Skip() to inform
                // the OpenID Connect server middleware that the caller cannot be fully trusted.
                context.Skip();

                return;
            }

            // Confidential and hybrid applications MUST authenticate
            // to protect them from impersonation attacks.
            if (string.IsNullOrEmpty(context.ClientSecret))
            {
                logger.LogError("The revocation request was rejected because the confidential or hybrid application " +
                                "'{ClientId}' didn't specify a client secret.", context.ClientId);

                context.Reject(
                    error: OpenIddictConstants.Errors.InvalidClient,
                    description: "The 'client_secret' parameter required for this client application is missing.");

                return;
            }

            if (!await applicationManager.ValidateClientSecretAsync(application, context.ClientSecret))
            {
                logger.LogError("The revocation request was rejected because the confidential or hybrid application " +
                                "'{ClientId}' didn't specify valid client credentials.", context.ClientId);

                context.Reject(
                    error: OpenIddictConstants.Errors.InvalidClient,
                    description: "The specified client credentials are invalid.");

                return;
            }

            context.Validate();

<<<<<<< HEAD
            await GetEventService(context.HttpContext.RequestServices)
                .PublishAsync(new OpenIddictServerEvents.ValidateRevocationRequest(context));
=======
            await _eventDispatcher.DispatchAsync(new OpenIddictServerEvents.ValidateRevocationRequest(context));
>>>>>>> 2bbd153f
        }

        public override async Task HandleRevocationRequest([NotNull] HandleRevocationRequestContext context)
        {
            var options = (OpenIddictServerOptions) context.Options;

            var logger = GetLogger(context.HttpContext.RequestServices);
            var tokenManager = GetTokenManager(context.HttpContext.RequestServices);

            Debug.Assert(context.Ticket != null, "The authentication ticket shouldn't be null.");

            // If the received token is not an authorization code or a refresh token,
            // return an error to indicate that the token cannot be revoked.
            if (context.Ticket.IsIdentityToken())
            {
                logger.LogError("The revocation request was rejected because identity tokens are not revocable.");

                context.Reject(
                    error: OpenIddictConstants.Errors.UnsupportedTokenType,
                    description: "The specified token cannot be revoked.");

                return;
            }

            // If the received token is an access token, return an error if reference tokens are not enabled.
            if (!options.UseReferenceTokens && context.Ticket.IsAccessToken())
            {
                logger.LogError("The revocation request was rejected because the access token was not revocable.");

                context.Reject(
                    error: OpenIddictConstants.Errors.UnsupportedTokenType,
                    description: "The specified token cannot be revoked.");

                return;
            }

            // Extract the token identifier from the authentication ticket.
            var identifier = context.Ticket.GetInternalTokenId();
            Debug.Assert(!string.IsNullOrEmpty(identifier), "The authentication ticket should contain a token identifier.");

            var token = await tokenManager.FindByIdAsync(identifier);
            if (token == null || await tokenManager.IsRevokedAsync(token))
            {
                logger.LogInformation("The token '{Identifier}' was not revoked because " +
                                      "it was already marked as invalid.", identifier);

                context.Revoked = true;

                return;
            }

            // Try to revoke the token. If an exception is thrown,
            // log and swallow it to ensure that a valid response
            // will be returned to the client application.
            try
            {
                await tokenManager.RevokeAsync(token);
            }

            catch (Exception exception)
            {
                logger.LogWarning(0, exception, "An exception occurred while trying to revoke the authorization " +
                                                "associated with the token '{Identifier}'.", identifier);

                return;
            }

            logger.LogInformation("The token '{Identifier}' was successfully revoked.", identifier);

            context.Revoked = true;

<<<<<<< HEAD
            await GetEventService(context.HttpContext.RequestServices)
                .PublishAsync(new OpenIddictServerEvents.HandleRevocationRequest(context));
        }

        public override Task ApplyRevocationResponse([NotNull] ApplyRevocationResponseContext context)
            => GetEventService(context.HttpContext.RequestServices)
                .PublishAsync(new OpenIddictServerEvents.ApplyRevocationResponse(context));
=======
            await _eventDispatcher.DispatchAsync(new OpenIddictServerEvents.HandleRevocationRequest(context));
        }

        public override Task ApplyRevocationResponse([NotNull] ApplyRevocationResponseContext context)
            => _eventDispatcher.DispatchAsync(new OpenIddictServerEvents.ApplyRevocationResponse(context));
>>>>>>> 2bbd153f
    }
}<|MERGE_RESOLUTION|>--- conflicted
+++ resolved
@@ -25,12 +25,8 @@
     public sealed partial class OpenIddictServerProvider : OpenIdConnectServerProvider
     {
         public override Task ExtractRevocationRequest([NotNull] ExtractRevocationRequestContext context)
-<<<<<<< HEAD
-            => GetEventService(context.HttpContext.RequestServices)
-                .PublishAsync(new OpenIddictServerEvents.ExtractRevocationRequest(context));
-=======
-            => _eventDispatcher.DispatchAsync(new OpenIddictServerEvents.ExtractRevocationRequest(context));
->>>>>>> 2bbd153f
+            => GetEventDispatcher(context.HttpContext.RequestServices)
+                .DispatchAsync(new OpenIddictServerEvents.ExtractRevocationRequest(context));
 
         public override async Task ValidateRevocationRequest([NotNull] ValidateRevocationRequestContext context)
         {
@@ -173,12 +169,8 @@
 
             context.Validate();
 
-<<<<<<< HEAD
-            await GetEventService(context.HttpContext.RequestServices)
-                .PublishAsync(new OpenIddictServerEvents.ValidateRevocationRequest(context));
-=======
-            await _eventDispatcher.DispatchAsync(new OpenIddictServerEvents.ValidateRevocationRequest(context));
->>>>>>> 2bbd153f
+            await GetEventDispatcher(context.HttpContext.RequestServices)
+                .DispatchAsync(new OpenIddictServerEvents.ValidateRevocationRequest(context));
         }
 
         public override async Task HandleRevocationRequest([NotNull] HandleRevocationRequestContext context)
@@ -250,20 +242,12 @@
 
             context.Revoked = true;
 
-<<<<<<< HEAD
-            await GetEventService(context.HttpContext.RequestServices)
-                .PublishAsync(new OpenIddictServerEvents.HandleRevocationRequest(context));
+            await GetEventDispatcher(context.HttpContext.RequestServices)
+                .DispatchAsync(new OpenIddictServerEvents.HandleRevocationRequest(context));
         }
 
         public override Task ApplyRevocationResponse([NotNull] ApplyRevocationResponseContext context)
-            => GetEventService(context.HttpContext.RequestServices)
-                .PublishAsync(new OpenIddictServerEvents.ApplyRevocationResponse(context));
-=======
-            await _eventDispatcher.DispatchAsync(new OpenIddictServerEvents.HandleRevocationRequest(context));
-        }
-
-        public override Task ApplyRevocationResponse([NotNull] ApplyRevocationResponseContext context)
-            => _eventDispatcher.DispatchAsync(new OpenIddictServerEvents.ApplyRevocationResponse(context));
->>>>>>> 2bbd153f
+            => GetEventDispatcher(context.HttpContext.RequestServices)
+                .DispatchAsync(new OpenIddictServerEvents.ApplyRevocationResponse(context));
     }
 }