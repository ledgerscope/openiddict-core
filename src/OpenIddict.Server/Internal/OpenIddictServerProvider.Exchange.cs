--- conflicted
+++ resolved
@@ -171,12 +171,8 @@
             context.Request.SetProperty($"{OpenIddictConstants.Properties.Application}:{context.ClientId}", application);
 
             // Reject the request if the application is not allowed to use the token endpoint.
-<<<<<<< HEAD
-            if (!await applicationManager.HasPermissionAsync(application, OpenIddictConstants.Permissions.Endpoints.Token))
-=======
             if (!options.IgnoreEndpointPermissions &&
-                !await _applicationManager.HasPermissionAsync(application, OpenIddictConstants.Permissions.Endpoints.Token))
->>>>>>> 7e10bedb
+                !await applicationManager.HasPermissionAsync(application, OpenIddictConstants.Permissions.Endpoints.Token))
             {
                 logger.LogError("The token request was rejected because the application '{ClientId}' " +
                                 "was not allowed to use the token endpoint.", context.ClientId);
@@ -189,12 +185,7 @@
             }
 
             // Reject the request if the application is not allowed to use the specified grant type.
-<<<<<<< HEAD
-            if (!await applicationManager.HasPermissionAsync(application,
-=======
-            if (!options.IgnoreGrantTypePermissions &&
-                !await _applicationManager.HasPermissionAsync(application,
->>>>>>> 7e10bedb
+            if (!options.IgnoreGrantTypePermissions && !await applicationManager.HasPermissionAsync(application,
                 OpenIddictConstants.Permissions.Prefixes.GrantType + context.Request.GrantType))
             {
                 logger.LogError("The token request was rejected because the application '{ClientId}' was not allowed to " +
@@ -284,21 +275,12 @@
                         continue;
                     }
 
-<<<<<<< HEAD
-                // Reject the request if the application is not allowed to use the iterated scope.
-                if (!await applicationManager.HasPermissionAsync(application,
-                    OpenIddictConstants.Permissions.Prefixes.Scope + scope))
-                {
-                    logger.LogError("The token request was rejected because the application '{ClientId}' " +
-                                    "was not allowed to use the scope {Scope}.", context.ClientId, scope);
-=======
                     // Reject the request if the application is not allowed to use the iterated scope.
-                    if (!await _applicationManager.HasPermissionAsync(application,
+                    if (!await applicationManager.HasPermissionAsync(application,
                         OpenIddictConstants.Permissions.Prefixes.Scope + scope))
                     {
-                        _logger.LogError("The token request was rejected because the application '{ClientId}' " +
-                                         "was not allowed to use the scope {Scope}.", context.ClientId, scope);
->>>>>>> 7e10bedb
+                        logger.LogError("The token request was rejected because the application '{ClientId}' " +
+                                        "was not allowed to use the scope {Scope}.", context.ClientId, scope);
 
                         context.Reject(
                             error: OpenIdConnectConstants.Errors.InvalidRequest,
