--- conflicted
+++ resolved
@@ -490,45 +490,6 @@
         }
 
         /// <summary>
-<<<<<<< HEAD
-=======
-        /// Registers an application-specific OpenID Connect server provider whose events
-        /// are automatically invoked for each request handled by the OpenIddict server handler.
-        /// Using this method is NOT recommended if you're not familiar with the OIDC events model.
-        /// </summary>
-        /// <typeparam name="TProvider">The type of the custom <see cref="OpenIdConnectServerProvider"/> service.</typeparam>
-        /// <returns>The <see cref="OpenIddictServerBuilder"/>.</returns>
-        [EditorBrowsable(EditorBrowsableState.Advanced)]
-        public OpenIddictServerBuilder RegisterProvider<TProvider>() where TProvider : OpenIdConnectServerProvider
-            => RegisterProvider(typeof(TProvider));
-
-        /// <summary>
-        /// Registers an application-specific OpenID Connect server provider whose events
-        /// are automatically invoked for each request handled by the OpenIddict server handler.
-        /// Using this method is NOT recommended if you're not familiar with the OIDC events model.
-        /// </summary>
-        /// <param name="type">The type of the custom <see cref="OpenIdConnectServerProvider"/> service.</param>
-        /// <returns>The <see cref="OpenIddictServerBuilder"/>.</returns>
-        [EditorBrowsable(EditorBrowsableState.Advanced)]
-        public OpenIddictServerBuilder RegisterProvider([NotNull] Type type)
-        {
-            if (type == null)
-            {
-                throw new ArgumentNullException(nameof(type));
-            }
-
-            if (!typeof(OpenIdConnectServerProvider).IsAssignableFrom(type))
-            {
-                throw new ArgumentException("The specified type is invalid.", nameof(type));
-            }
-
-            Services.TryAddScoped(type);
-
-            return Configure(options => options.ApplicationProviderType = type);
-        }
-
-        /// <summary>
->>>>>>> 321ab588
         /// Registers the specified scopes as supported scopes so
         /// they can be returned as part of the discovery document.
         /// </summary>
