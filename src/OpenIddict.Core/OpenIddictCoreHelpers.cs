﻿using System;
using System.ComponentModel;
using System.Linq;
using System.Reflection;

namespace OpenIddict.Core
{
    /// <summary>
    /// Exposes common helpers used by the OpenIddict assemblies.
    /// </summary>
    [EditorBrowsable(EditorBrowsableState.Never)]
    public static class OpenIddictCoreHelpers
    {
        /// <summary>
        /// Finds the base type that matches the specified generic type definition.
        /// </summary>
        /// <param name="type">The type to introspect.</param>
        /// <param name="definition">The generic type definition.</param>
        /// <returns>A <see cref="Type"/> instance if the base type was found, <c>null</c> otherwise.</returns>
        public static Type FindGenericBaseType(Type type, Type definition)
        {
            if (type == null)
            {
                throw new ArgumentNullException(nameof(type));
            }

            if (definition == null)
            {
                throw new ArgumentNullException(nameof(definition));
            }

            if (!definition.GetTypeInfo().IsGenericTypeDefinition)
            {
                throw new ArgumentException("The second parameter must be a generic type definition.", nameof(definition));
            }

<<<<<<< HEAD
            for (var candidate = type.GetTypeInfo(); candidate != null; candidate = candidate.BaseType?.GetTypeInfo())
            {
                if (!candidate.IsGenericType && !candidate.AsType().IsConstructedGenericType)
=======
            if (definition.IsInterface)
            {
                foreach (var contract in type.GetInterfaces())
>>>>>>> 6104cd8f
                {
                    if (!contract.IsGenericType && !contract.IsConstructedGenericType)
                    {
                        continue;
                    }

<<<<<<< HEAD
                if (candidate.GetGenericTypeDefinition() == definition)
                {
                    return candidate.AsType();
=======
                    if (contract.GetGenericTypeDefinition() == definition)
                    {
                        return contract;
                    }
>>>>>>> 6104cd8f
                }
            }

<<<<<<< HEAD
                if (definition.GetTypeInfo().IsInterface)
                {
                    foreach (var contract in candidate.AsType().GetInterfaces().Select(contract => contract.GetTypeInfo()))
                    {
                        if (!contract.IsGenericType && !contract.AsType().IsConstructedGenericType)
                        {
                            continue;
                        }

                        if (contract.GetGenericTypeDefinition() == definition)
                        {
                            return contract.AsType();
                        }
=======
            else
            {
                for (var candidate = type; candidate != null; candidate = candidate.BaseType)
                {
                    if (!candidate.IsGenericType && !candidate.IsConstructedGenericType)
                    {
                        continue;
                    }

                    if (candidate.GetGenericTypeDefinition() == definition)
                    {
                        return candidate;
>>>>>>> 6104cd8f
                    }
                }
            }

            return null;
        }
    }
}<|MERGE_RESOLUTION|>--- conflicted
+++ resolved
@@ -34,54 +34,27 @@
                 throw new ArgumentException("The second parameter must be a generic type definition.", nameof(definition));
             }
 
-<<<<<<< HEAD
-            for (var candidate = type.GetTypeInfo(); candidate != null; candidate = candidate.BaseType?.GetTypeInfo())
-            {
-                if (!candidate.IsGenericType && !candidate.AsType().IsConstructedGenericType)
-=======
-            if (definition.IsInterface)
+            if (definition.GetTypeInfo().IsInterface)
             {
                 foreach (var contract in type.GetInterfaces())
->>>>>>> 6104cd8f
                 {
-                    if (!contract.IsGenericType && !contract.IsConstructedGenericType)
+                    if (!contract.GetTypeInfo().IsGenericType && !contract.IsConstructedGenericType)
                     {
                         continue;
                     }
 
-<<<<<<< HEAD
-                if (candidate.GetGenericTypeDefinition() == definition)
-                {
-                    return candidate.AsType();
-=======
                     if (contract.GetGenericTypeDefinition() == definition)
                     {
                         return contract;
                     }
->>>>>>> 6104cd8f
                 }
             }
 
-<<<<<<< HEAD
-                if (definition.GetTypeInfo().IsInterface)
-                {
-                    foreach (var contract in candidate.AsType().GetInterfaces().Select(contract => contract.GetTypeInfo()))
-                    {
-                        if (!contract.IsGenericType && !contract.AsType().IsConstructedGenericType)
-                        {
-                            continue;
-                        }
-
-                        if (contract.GetGenericTypeDefinition() == definition)
-                        {
-                            return contract.AsType();
-                        }
-=======
             else
             {
-                for (var candidate = type; candidate != null; candidate = candidate.BaseType)
+                for (var candidate = type; candidate != null; candidate = candidate.GetTypeInfo().BaseType)
                 {
-                    if (!candidate.IsGenericType && !candidate.IsConstructedGenericType)
+                    if (!candidate.GetTypeInfo().IsGenericType && !candidate.IsConstructedGenericType)
                     {
                         continue;
                     }
@@ -89,7 +62,6 @@
                     if (candidate.GetGenericTypeDefinition() == definition)
                     {
                         return candidate;
->>>>>>> 6104cd8f
                     }
                 }
             }
