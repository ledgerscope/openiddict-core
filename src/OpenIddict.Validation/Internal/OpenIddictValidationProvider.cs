﻿/*
 * Licensed under the Apache License, Version 2.0 (http://www.apache.org/licenses/LICENSE-2.0)
 * See https://github.com/openiddict/openiddict-core for more information concerning
 * the license and the contributors participating to this project.
 */

using System;
using System.Diagnostics;
using System.Text;
using System.Threading.Tasks;
using AspNet.Security.OAuth.Validation;
using JetBrains.Annotations;
using Microsoft.Extensions.DependencyInjection;
using Microsoft.Extensions.Logging;
using OpenIddict.Abstractions;

namespace OpenIddict.Validation.Internal
{
    /// <summary>
    /// Provides the logic necessary to extract and validate tokens from HTTP requests.
    /// Note: this API supports the OpenIddict infrastructure and is not intended to be used
    /// directly from your code. This API may change or be removed in future minor releases.
    /// </summary>
    public sealed class OpenIddictValidationProvider : OAuthValidationEvents
    {
<<<<<<< HEAD
        public override Task ApplyChallenge([NotNull] ApplyChallengeContext context)
            => GetEventService(context.HttpContext.RequestServices)
                .PublishAsync(new OpenIddictValidationEvents.ApplyChallenge(context));

        public override Task CreateTicket([NotNull] CreateTicketContext context)
            => GetEventService(context.HttpContext.RequestServices)
                .PublishAsync(new OpenIddictValidationEvents.CreateTicket(context));
=======
        private readonly IOpenIddictValidationEventDispatcher _eventDispatcher;

        /// <summary>
        /// Creates a new instance of the <see cref="OpenIddictValidationProvider"/> class.
        /// Note: this API supports the OpenIddict infrastructure and is not intended to be used
        /// directly from your code. This API may change or be removed in future minor releases.
        /// </summary>
        public OpenIddictValidationProvider([NotNull] IOpenIddictValidationEventDispatcher eventDispatcher)
            => _eventDispatcher = eventDispatcher;

        public override Task ApplyChallenge([NotNull] ApplyChallengeContext context)
            => _eventDispatcher.DispatchAsync(new OpenIddictValidationEvents.ApplyChallenge(context));

        public override Task CreateTicket([NotNull] CreateTicketContext context)
            => _eventDispatcher.DispatchAsync(new OpenIddictValidationEvents.CreateTicket(context));
>>>>>>> 2bbd153f

        public override async Task DecryptToken([NotNull] DecryptTokenContext context)
        {
            var options = (OpenIddictValidationOptions) context.Options;
            if (options.UseReferenceTokens)
            {
                // Note: the token manager is deliberately not injected using constructor injection
                // to allow using the validation handler without having to register the core services.
                var manager = context.HttpContext.RequestServices.GetService<IOpenIddictTokenManager>();
                if (manager == null)
                {
                    throw new InvalidOperationException(new StringBuilder()
                        .AppendLine("The core services must be registered when enabling reference tokens support.")
                        .Append("To register the OpenIddict core services, reference the 'OpenIddict.Core' package ")
                        .Append("and call 'services.AddOpenIddict().AddCore()' from 'ConfigureServices'.")
                        .ToString());
                }

                var logger = GetLogger(context.HttpContext.RequestServices);

                // Retrieve the token entry from the database. If it
                // cannot be found, assume the token is not valid.
                var token = await manager.FindByReferenceIdAsync(context.Token);
                if (token == null)
                {
                    logger.LogError("Authentication failed because the access token cannot be found in the database.");

                    context.HandleResponse();
                    return;
                }

                // Optimization: avoid extracting/decrypting the token payload if the token is not an access token.
                var type = await manager.GetTypeAsync(token);
                if (string.IsNullOrEmpty(type))
                {
                    logger.LogError("Authentication failed because the token type associated with the entry is missing.");

                    context.HandleResponse();
                    return;
                }

                if (!string.Equals(type, OpenIddictConstants.TokenTypes.AccessToken, StringComparison.OrdinalIgnoreCase))
                {
                    logger.LogError("Authentication failed because the specified token is not an access token.");

                    context.HandleResponse();
                    return;
                }

                // Extract the encrypted payload from the token. If it's null or empty,
                // assume the token is not a reference token and consider it as invalid.
                var payload = await manager.GetPayloadAsync(token);
                if (string.IsNullOrEmpty(payload))
                {
                    logger.LogError("Authentication failed because the access token is not a reference token.");

                    context.HandleResponse();
                    return;
                }

                var ticket = context.DataFormat.Unprotect(payload);
                if (ticket == null)
                {
                    logger.LogError("Authentication failed because the reference token cannot be decrypted. " +
                                    "This may indicate that the token entry is corrupted or tampered.");

                    context.HandleResponse();
                    return;
                }

                // Dynamically set the creation and expiration dates.
                ticket.Properties.IssuedUtc = await manager.GetCreationDateAsync(token);
                ticket.Properties.ExpiresUtc = await manager.GetExpirationDateAsync(token);

                // Restore the token and authorization identifiers attached with the database entry.
                ticket.Properties.SetProperty(OpenIddictConstants.Properties.InternalTokenId, await manager.GetIdAsync(token));
                ticket.Properties.SetProperty(OpenIddictConstants.Properties.InternalAuthorizationId,
                    await manager.GetAuthorizationIdAsync(token));

                context.Ticket = ticket;
                context.HandleResponse();
            }

<<<<<<< HEAD
            await GetEventService(context.HttpContext.RequestServices)
                .PublishAsync(new OpenIddictValidationEvents.DecryptToken(context));
        }

        public override Task RetrieveToken([NotNull] RetrieveTokenContext context)
            => GetEventService(context.HttpContext.RequestServices)
                .PublishAsync(new OpenIddictValidationEvents.RetrieveToken(context));
=======
            await _eventDispatcher.DispatchAsync(new OpenIddictValidationEvents.DecryptToken(context));
        }

        public override Task RetrieveToken([NotNull] RetrieveTokenContext context)
            => _eventDispatcher.DispatchAsync(new OpenIddictValidationEvents.RetrieveToken(context));
>>>>>>> 2bbd153f

        public override async Task ValidateToken([NotNull] ValidateTokenContext context)
        {
            var logger = GetLogger(context.HttpContext.RequestServices);

            var options = (OpenIddictValidationOptions) context.Options;
            if (options.UseReferenceTokens)
            {
                // Note: the token manager is deliberately not injected using constructor injection
                // to allow using the validation handler without having to register the core services.
                var manager = context.HttpContext.RequestServices.GetService<IOpenIddictTokenManager>();
                if (manager == null)
                {
                    throw new InvalidOperationException(new StringBuilder()
                        .AppendLine("The core services must be registered when enabling reference tokens support.")
                        .Append("To register the OpenIddict core services, reference the 'OpenIddict.Core' package ")
                        .Append("and call 'services.AddOpenIddict().AddCore()' from 'ConfigureServices'.")
                        .ToString());
                }

                var identifier = context.Ticket.Properties.GetProperty(OpenIddictConstants.Properties.InternalTokenId);
                Debug.Assert(!string.IsNullOrEmpty(identifier), "The authentication ticket should contain a token identifier.");

                // Ensure the access token is still valid (i.e was not marked as revoked).
                var token = await manager.FindByIdAsync(identifier);
                if (token == null || !await manager.IsValidAsync(token))
                {
                    logger.LogError("Authentication failed because the access token was no longer valid.");

                    context.Ticket = null;
                    return;
                }
            }

            if (options.EnableAuthorizationValidation)
            {
                // Note: the authorization manager is deliberately not injected using constructor injection
                // to allow using the validation handler without having to register the OpenIddict core services.
                var manager = context.HttpContext.RequestServices.GetService<IOpenIddictAuthorizationManager>();
                if (manager == null)
                {
                    throw new InvalidOperationException(new StringBuilder()
                        .AppendLine("The core services must be registered when enabling authorization validation.")
                        .Append("To register the OpenIddict core services, reference the 'OpenIddict.Core' package ")
                        .Append("and call 'services.AddOpenIddict().AddCore()' from 'ConfigureServices'.")
                        .ToString());
                }

                var identifier = context.Ticket.Properties.GetProperty(OpenIddictConstants.Properties.InternalAuthorizationId);
                if (!string.IsNullOrEmpty(identifier))
                {
                    var authorization = await manager.FindByIdAsync(identifier);
                    if (authorization == null || !await manager.IsValidAsync(authorization))
                    {
                        logger.LogError("Authentication failed because the authorization " +
                                        "associated with the access token was not longer valid.");

                        context.Ticket = null;
                        return;
                    }
                }
            }

<<<<<<< HEAD
            await GetEventService(context.HttpContext.RequestServices)
                .PublishAsync(new OpenIddictValidationEvents.ValidateToken(context));
=======
            await _eventDispatcher.DispatchAsync(new OpenIddictValidationEvents.ValidateToken(context));
>>>>>>> 2bbd153f
        }

        private static ILogger GetLogger(IServiceProvider provider)
            => provider.GetRequiredService<ILogger<OpenIddictValidationProvider>>();

        private static IOpenIddictValidationEventService GetEventService(IServiceProvider provider)
            => provider.GetRequiredService<IOpenIddictValidationEventService>();
    }
}<|MERGE_RESOLUTION|>--- conflicted
+++ resolved
@@ -23,31 +23,13 @@
     /// </summary>
     public sealed class OpenIddictValidationProvider : OAuthValidationEvents
     {
-<<<<<<< HEAD
         public override Task ApplyChallenge([NotNull] ApplyChallengeContext context)
-            => GetEventService(context.HttpContext.RequestServices)
-                .PublishAsync(new OpenIddictValidationEvents.ApplyChallenge(context));
+            => GetEventDispatcher(context.HttpContext.RequestServices)
+                .DispatchAsync(new OpenIddictValidationEvents.ApplyChallenge(context));
 
         public override Task CreateTicket([NotNull] CreateTicketContext context)
-            => GetEventService(context.HttpContext.RequestServices)
-                .PublishAsync(new OpenIddictValidationEvents.CreateTicket(context));
-=======
-        private readonly IOpenIddictValidationEventDispatcher _eventDispatcher;
-
-        /// <summary>
-        /// Creates a new instance of the <see cref="OpenIddictValidationProvider"/> class.
-        /// Note: this API supports the OpenIddict infrastructure and is not intended to be used
-        /// directly from your code. This API may change or be removed in future minor releases.
-        /// </summary>
-        public OpenIddictValidationProvider([NotNull] IOpenIddictValidationEventDispatcher eventDispatcher)
-            => _eventDispatcher = eventDispatcher;
-
-        public override Task ApplyChallenge([NotNull] ApplyChallengeContext context)
-            => _eventDispatcher.DispatchAsync(new OpenIddictValidationEvents.ApplyChallenge(context));
-
-        public override Task CreateTicket([NotNull] CreateTicketContext context)
-            => _eventDispatcher.DispatchAsync(new OpenIddictValidationEvents.CreateTicket(context));
->>>>>>> 2bbd153f
+            => GetEventDispatcher(context.HttpContext.RequestServices)
+                .DispatchAsync(new OpenIddictValidationEvents.CreateTicket(context));
 
         public override async Task DecryptToken([NotNull] DecryptTokenContext context)
         {
@@ -131,21 +113,13 @@
                 context.HandleResponse();
             }
 
-<<<<<<< HEAD
-            await GetEventService(context.HttpContext.RequestServices)
-                .PublishAsync(new OpenIddictValidationEvents.DecryptToken(context));
+            await GetEventDispatcher(context.HttpContext.RequestServices)
+                .DispatchAsync(new OpenIddictValidationEvents.DecryptToken(context));
         }
 
         public override Task RetrieveToken([NotNull] RetrieveTokenContext context)
-            => GetEventService(context.HttpContext.RequestServices)
-                .PublishAsync(new OpenIddictValidationEvents.RetrieveToken(context));
-=======
-            await _eventDispatcher.DispatchAsync(new OpenIddictValidationEvents.DecryptToken(context));
-        }
-
-        public override Task RetrieveToken([NotNull] RetrieveTokenContext context)
-            => _eventDispatcher.DispatchAsync(new OpenIddictValidationEvents.RetrieveToken(context));
->>>>>>> 2bbd153f
+            => GetEventDispatcher(context.HttpContext.RequestServices)
+                .DispatchAsync(new OpenIddictValidationEvents.RetrieveToken(context));
 
         public override async Task ValidateToken([NotNull] ValidateTokenContext context)
         {
@@ -209,18 +183,14 @@
                 }
             }
 
-<<<<<<< HEAD
-            await GetEventService(context.HttpContext.RequestServices)
-                .PublishAsync(new OpenIddictValidationEvents.ValidateToken(context));
-=======
-            await _eventDispatcher.DispatchAsync(new OpenIddictValidationEvents.ValidateToken(context));
->>>>>>> 2bbd153f
+            await GetEventDispatcher(context.HttpContext.RequestServices)
+                .DispatchAsync(new OpenIddictValidationEvents.ValidateToken(context));
         }
 
         private static ILogger GetLogger(IServiceProvider provider)
             => provider.GetRequiredService<ILogger<OpenIddictValidationProvider>>();
 
-        private static IOpenIddictValidationEventService GetEventService(IServiceProvider provider)
-            => provider.GetRequiredService<IOpenIddictValidationEventService>();
+        private static IOpenIddictValidationEventDispatcher GetEventDispatcher(IServiceProvider provider)
+            => provider.GetRequiredService<IOpenIddictValidationEventDispatcher>();
     }
 }