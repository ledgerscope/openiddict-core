--- conflicted
+++ resolved
@@ -65,11 +65,7 @@
                 var type = await manager.GetTypeAsync(token);
                 if (string.IsNullOrEmpty(type))
                 {
-<<<<<<< HEAD
-                    logger.LogError("Authentication failed because the access token is not a reference token.");
-=======
-                    context.Fail("Authentication failed because the token type associated with the entry is missing.");
->>>>>>> 55f35868
+                    logger.LogError("Authentication failed because the token type associated with the entry is missing.");
 
                     context.HandleResponse();
                     return;
@@ -77,11 +73,9 @@
 
                 if (!string.Equals(type, OpenIddictConstants.TokenTypes.AccessToken, StringComparison.OrdinalIgnoreCase))
                 {
-<<<<<<< HEAD
-                    logger.LogError("Authentication failed because the access token was no longer valid.");
-=======
-                    context.Fail("Authentication failed because the specified token is not an access token.");
+                    logger.LogError("Authentication failed because the specified token is not an access token.");
 
+                    context.HandleResponse();
                     return;
                 }
 
@@ -90,8 +84,7 @@
                 var payload = await manager.GetPayloadAsync(token);
                 if (string.IsNullOrEmpty(payload))
                 {
-                    context.Fail("Authentication failed because the access token is not a reference token.");
->>>>>>> 55f35868
+                    logger.LogError("Authentication failed because the access token is not a reference token.");
 
                     context.HandleResponse();
                     return;
@@ -130,6 +123,8 @@
 
         public override async Task ValidateToken([NotNull] ValidateTokenContext context)
         {
+            var logger = GetLogger(context.HttpContext.RequestServices);
+
             var options = (OpenIddictValidationOptions) context.Options;
             if (options.UseReferenceTokens)
             {
@@ -145,15 +140,16 @@
                         .ToString());
                 }
 
-                var identifier = context.Properties.GetProperty(OpenIddictConstants.Properties.InternalTokenId);
+                var identifier = context.Ticket.Properties.GetProperty(OpenIddictConstants.Properties.InternalTokenId);
                 Debug.Assert(!string.IsNullOrEmpty(identifier), "The authentication ticket should contain a token identifier.");
 
                 // Ensure the access token is still valid (i.e was not marked as revoked).
                 var token = await manager.FindByIdAsync(identifier);
                 if (token == null || !await manager.IsValidAsync(token))
                 {
-                    context.Fail("Authentication failed because the access token was no longer valid.");
+                    logger.LogError("Authentication failed because the access token was no longer valid.");
 
+                    context.Ticket = null;
                     return;
                 }
             }
@@ -171,8 +167,6 @@
                         .Append("and call 'services.AddOpenIddict().AddCore()' from 'ConfigureServices'.")
                         .ToString());
                 }
-
-                var logger = GetLogger(context.HttpContext.RequestServices);
 
                 var identifier = context.Ticket.Properties.GetProperty(OpenIddictConstants.Properties.InternalAuthorizationId);
                 if (!string.IsNullOrEmpty(identifier))
