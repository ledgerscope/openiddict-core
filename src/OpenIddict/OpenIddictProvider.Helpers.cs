﻿/*
 * Licensed under the Apache License, Version 2.0 (http://www.apache.org/licenses/LICENSE-2.0)
 * See https://github.com/openiddict/openiddict-core for more information concerning
 * the license and the contributors participating to this project.
 */

using System;
using System.Diagnostics;
using System.Security.Cryptography;
using System.Threading.Tasks;
using AspNet.Security.OpenIdConnect.Extensions;
using AspNet.Security.OpenIdConnect.Primitives;
using AspNet.Security.OpenIdConnect.Server;
using JetBrains.Annotations;
using Microsoft.AspNetCore.Authentication;
using Microsoft.AspNetCore.Http;
using Microsoft.Extensions.DependencyInjection;
using Microsoft.Extensions.Logging;
using Microsoft.IdentityModel.Tokens;
using OpenIddict.Core;

namespace OpenIddict
{
    public partial class OpenIddictProvider<TApplication, TAuthorization, TScope, TToken> : OpenIdConnectServerProvider
        where TApplication : class where TAuthorization : class where TScope : class where TToken : class
    {
        private async Task CreateAuthorizationAsync(
            [NotNull] AuthenticationTicket ticket, [NotNull] OpenIddictOptions options,
            [NotNull] HttpContext context, [NotNull] OpenIdConnectRequest request)
        {
            var applications = context.RequestServices.GetRequiredService<OpenIddictApplicationManager<TApplication>>();
            var authorizations = context.RequestServices.GetRequiredService<OpenIddictAuthorizationManager<TAuthorization>>();
            var logger = context.RequestServices.GetRequiredService<ILogger<OpenIddictProvider<TApplication, TAuthorization, TScope, TToken>>>();

            if (options.DisableTokenRevocation)
            {
                return;
            }

            var descriptor = new OpenIddictAuthorizationDescriptor
            {
                Status = OpenIddictConstants.Statuses.Valid,
                Subject = ticket.Principal.GetClaim(OpenIdConnectConstants.Claims.Subject),
                Type = OpenIddictConstants.AuthorizationTypes.AdHoc
            };

            foreach (var scope in request.GetScopes())
            {
                descriptor.Scopes.Add(scope);
            }

            // If the client application is known, bind it to the authorization.
            if (!string.IsNullOrEmpty(request.ClientId))
            {
                var application = await applications.FindByClientIdAsync(request.ClientId, context.RequestAborted);
                if (application == null)
                {
                    throw new InvalidOperationException("The client application cannot be retrieved from the database.");
                }

                descriptor.ApplicationId = await applications.GetIdAsync(application, context.RequestAborted);
            }

            var authorization = await authorizations.CreateAsync(descriptor, context.RequestAborted);
            if (authorization != null)
            {
                var identifier = await authorizations.GetIdAsync(authorization, context.RequestAborted);

                if (string.IsNullOrEmpty(request.ClientId))
                {
                    logger.LogInformation("An ad hoc authorization was automatically created and " +
                                          "associated with an unknown application: {Identifier}.", identifier);
                }

                else
                {
                    logger.LogInformation("An ad hoc authorization was automatically created and " +
                                          "associated with the '{ClientId}' application: {Identifier}.",
                                          request.ClientId, identifier);
                }

                // Attach the unique identifier of the ad hoc authorization to the authentication ticket
                // so that it is attached to all the derived tokens, allowing batched revocations support.
                ticket.SetProperty(OpenIddictConstants.Properties.AuthorizationId, identifier);
            }
        }

        private async Task<string> CreateTokenAsync(
            [NotNull] string type, [NotNull] AuthenticationTicket ticket,
            [NotNull] OpenIddictOptions options, [NotNull] HttpContext context,
            [NotNull] OpenIdConnectRequest request,
            [NotNull] ISecureDataFormat<AuthenticationTicket> format)
        {
            Debug.Assert(!(options.DisableTokenRevocation && options.UseReferenceTokens),
                "Token revocation cannot be disabled when using reference tokens.");

            Debug.Assert(type == OpenIdConnectConstants.TokenUsages.AccessToken ||
                         type == OpenIdConnectConstants.TokenUsages.AuthorizationCode ||
                         type == OpenIdConnectConstants.TokenUsages.RefreshToken,
                "Only authorization codes, access and refresh tokens should be created using this method.");

            var applications = context.RequestServices.GetRequiredService<OpenIddictApplicationManager<TApplication>>();
            var logger = context.RequestServices.GetRequiredService<ILogger<OpenIddictProvider<TApplication, TAuthorization, TScope, TToken>>>();
            var tokens = context.RequestServices.GetRequiredService<OpenIddictTokenManager<TToken>>();

            // When sliding expiration is disabled, the expiration date of generated refresh tokens is fixed
            // and must exactly match the expiration date of the refresh token used in the token request.
            if (request.IsTokenRequest() && request.IsRefreshTokenGrantType() &&
               !options.UseSlidingExpiration && type == OpenIdConnectConstants.TokenUsages.RefreshToken)
            {
                var properties = request.GetProperty<AuthenticationTicket>(
                    OpenIddictConstants.Properties.AuthenticationTicket)?.Properties;
                Debug.Assert(properties != null, "The authentication properties shouldn't be null.");

                ticket.Properties.ExpiresUtc = properties.ExpiresUtc;
            }

            if (options.DisableTokenRevocation)
            {
                return null;
            }

            var descriptor = new OpenIddictTokenDescriptor
            {
                AuthorizationId = ticket.GetProperty(OpenIddictConstants.Properties.AuthorizationId),
                CreationDate = ticket.Properties.IssuedUtc,
                ExpirationDate = ticket.Properties.ExpiresUtc,
                Status = OpenIddictConstants.Statuses.Valid,
                Subject = ticket.Principal.GetClaim(OpenIdConnectConstants.Claims.Subject),
                Type = type
            };

            string result = null;

            // When reference tokens are enabled or when the token is an authorization code or a
            // refresh token, remove the unnecessary properties from the authentication ticket.
            if (options.UseReferenceTokens ||
               (type == OpenIdConnectConstants.TokenUsages.AuthorizationCode ||
                type == OpenIdConnectConstants.TokenUsages.RefreshToken))
            {
                ticket.Properties.IssuedUtc = ticket.Properties.ExpiresUtc = null;
                ticket.RemoveProperty(OpenIddictConstants.Properties.AuthorizationId)
                      .RemoveProperty(OpenIdConnectConstants.Properties.TokenId);
            }

            // If reference tokens are enabled, create a new entry for
            // authorization codes, refresh tokens and access tokens.
            if (options.UseReferenceTokens)
            {
                // Note: the data format is automatically replaced at startup time to ensure
                // that encrypted tokens stored in the database cannot be considered as
                // valid tokens if the developer decides to disable reference tokens support.
                descriptor.Ciphertext = format.Protect(ticket);

                // Generate a new crypto-secure random identifier that will be
                // substituted to the ciphertext returned by the data format.
                var bytes = new byte[256 / 8];
                options.RandomNumberGenerator.GetBytes(bytes);
                result = Base64UrlEncoder.Encode(bytes);

                // Compute the digest of the generated identifier and use
                // it as the hashed identifier of the reference token.
                // Doing that prevents token identifiers stolen from
                // the database from being used as valid reference tokens.
                using (var algorithm = SHA256.Create())
                {
                    descriptor.Hash = Convert.ToBase64String(algorithm.ComputeHash(bytes));
                }
            }

            // Otherwise, only create a token metadata entry for authorization codes and refresh tokens.
            else if (type != OpenIdConnectConstants.TokenUsages.AuthorizationCode &&
                     type != OpenIdConnectConstants.TokenUsages.RefreshToken)
            {
                return null;
            }

            // If the client application is known, associate it with the token.
            if (!string.IsNullOrEmpty(request.ClientId))
            {
                var application = await applications.FindByClientIdAsync(request.ClientId, context.RequestAborted);
                if (application == null)
                {
                    throw new InvalidOperationException("The client application cannot be retrieved from the database.");
                }

                descriptor.ApplicationId = await applications.GetIdAsync(application, context.RequestAborted);
            }

            // If a null value was returned by CreateAsync(), return immediately.
            var token = await tokens.CreateAsync(descriptor, context.RequestAborted);
            if (token == null)
            {
                return null;
            }

            // Throw an exception if the token identifier can't be resolved.
            var identifier = await tokens.GetIdAsync(token, context.RequestAborted);
            if (string.IsNullOrEmpty(identifier))
            {
                throw new InvalidOperationException("The unique key associated with a refresh token cannot be null or empty.");
            }

            // Restore the token identifier using the unique
            // identifier attached with the database entry.
            ticket.SetTokenId(identifier);

            // Dynamically set the creation and expiration dates.
<<<<<<< HEAD
            ticket.Properties.IssuedUtc = await tokens.GetCreationDateAsync(token, context.RequestAborted);
            ticket.Properties.ExpiresUtc = await tokens.GetExpirationDateAsync(token, context.RequestAborted);

            // Restore the authorization identifier using the identifier attached with the database entry.
            ticket.SetProperty(OpenIddictConstants.Properties.AuthorizationId,
                await tokens.GetAuthorizationIdAsync(token, context.RequestAborted));
=======
            ticket.Properties.IssuedUtc = descriptor.CreationDate;
            ticket.Properties.ExpiresUtc = descriptor.ExpirationDate;

            // Restore the authorization identifier using the identifier attached with the database entry.
            ticket.SetProperty(OpenIddictConstants.Properties.AuthorizationId, descriptor.AuthorizationId);
>>>>>>> 4f4eb434

            if (!string.IsNullOrEmpty(result))
            {
                logger.LogTrace("A new reference token was successfully generated and persisted " +
                                "in the database: {Token} ; {Claims} ; {Properties}.",
                                result, ticket.Principal.Claims, ticket.Properties.Items);
            }

            return result;
        }

        private async Task<AuthenticationTicket> ReceiveTokenAsync(
            [NotNull] string value, [NotNull] OpenIddictOptions options,
            [NotNull] HttpContext context, [NotNull] OpenIdConnectRequest request,
            [NotNull] ISecureDataFormat<AuthenticationTicket> format)
        {
            var logger = context.RequestServices.GetRequiredService<ILogger<OpenIddictProvider<TApplication, TAuthorization, TScope, TToken>>>();
            var tokens = context.RequestServices.GetRequiredService<OpenIddictTokenManager<TToken>>();

            if (!options.UseReferenceTokens)
            {
                return null;
            }

            string hash;
            try
            {
                // Compute the digest of the received token and use it
                // to retrieve the reference token from the database.
                using (var algorithm = SHA256.Create())
                {
                    hash = Convert.ToBase64String(algorithm.ComputeHash(Base64UrlEncoder.DecodeBytes(value)));
                }
            }

            // Swallow format-related exceptions to ensure badly formed
            // or tampered tokens don't cause an exception at this stage.
            catch
            {
                return null;
            }

            // Retrieve the token entry from the database. If it
            // cannot be found, assume the token is not valid.
            var token = await tokens.FindByHashAsync(hash, context.RequestAborted);
            if (token == null)
            {
                logger.LogInformation("The reference token corresponding to the '{Hash}' hashed " +
                                      "identifier cannot be found in the database.", hash);

                return null;
            }

            var identifier = await tokens.GetIdAsync(token, context.RequestAborted);
            if (string.IsNullOrEmpty(identifier))
            {
                logger.LogWarning("The identifier associated with the received token cannot be retrieved. " +
                                  "This may indicate that the token entry is corrupted.");

                return null;
            }

            // Extract the encrypted payload from the token. If it's null or empty,
            // assume the token is not a reference token and consider it as invalid.
            var ciphertext = await tokens.GetCiphertextAsync(token, context.RequestAborted);
            if (string.IsNullOrEmpty(ciphertext))
            {
                logger.LogWarning("The ciphertext associated with the token '{Identifier}' cannot be retrieved. " +
                                  "This may indicate that the token is not a reference token.", identifier);

                return null;
            }

            var ticket = format.Unprotect(ciphertext);
            if (ticket == null)
            {
                logger.LogWarning("The ciphertext associated with the token '{Identifier}' cannot be decrypted. " +
                                  "This may indicate that the token entry is corrupted or tampered.",
                                  await tokens.GetIdAsync(token, context.RequestAborted));

                return null;
            }

            // Restore the token identifier using the unique
            // identifier attached with the database entry.
            ticket.SetTokenId(identifier);

            // Dynamically set the creation and expiration dates.
            ticket.Properties.IssuedUtc = await tokens.GetCreationDateAsync(token, context.RequestAborted);
            ticket.Properties.ExpiresUtc = await tokens.GetExpirationDateAsync(token, context.RequestAborted);

            // Restore the authorization identifier using the identifier attached with the database entry.
            ticket.SetProperty(OpenIddictConstants.Properties.AuthorizationId,
                await tokens.GetAuthorizationIdAsync(token, context.RequestAborted));

            logger.LogTrace("The reference token '{Identifier}' was successfully retrieved " +
                            "from the database and decrypted:  {Claims} ; {Properties}.",
                            identifier, ticket.Principal.Claims, ticket.Properties.Items);

            return ticket;
        }

        private async Task<bool> TryRevokeAuthorizationAsync([NotNull] AuthenticationTicket ticket, [NotNull] HttpContext context)
        {
            var authorizations = context.RequestServices.GetRequiredService<OpenIddictAuthorizationManager<TAuthorization>>();
            var logger = context.RequestServices.GetRequiredService<ILogger<OpenIddictProvider<TApplication, TAuthorization, TScope, TToken>>>();

            // Note: if the authorization identifier or the authorization itself
            // cannot be found, return true as the authorization doesn't need
            // to be revoked if it doesn't exist or is already invalid.
            var identifier = ticket.GetProperty(OpenIddictConstants.Properties.AuthorizationId);
            if (string.IsNullOrEmpty(identifier))
            {
                return true;
            }

            var authorization = await authorizations.FindByIdAsync(identifier, context.RequestAborted);
            if (authorization == null)
            {
                return true;
            }

            try
            {
                await authorizations.RevokeAsync(authorization, context.RequestAborted);

                logger.LogInformation("The authorization '{Identifier}' was automatically revoked.", identifier);

                return true;
            }

            catch (Exception exception)
            {
                logger.LogWarning(0, exception, "An exception occurred while trying to revoke the authorization " +
                                                "associated with the token '{Identifier}'.", identifier);

                return false;
            }
        }

        private async Task<bool> TryRevokeTokensAsync([NotNull] AuthenticationTicket ticket, [NotNull] HttpContext context)
        {
            var logger = context.RequestServices.GetRequiredService<ILogger<OpenIddictProvider<TApplication, TAuthorization, TScope, TToken>>>();
            var tokens = context.RequestServices.GetRequiredService<OpenIddictTokenManager<TToken>>();

            // Note: if the authorization identifier is null, return true as no tokens need to be revoked.
            var identifier = ticket.GetProperty(OpenIddictConstants.Properties.AuthorizationId);
            if (string.IsNullOrEmpty(identifier))
            {
                return true;
            }

            foreach (var token in await tokens.FindByAuthorizationIdAsync(identifier, context.RequestAborted))
            {
                // Don't overwrite the status of the token used in the token request.
                if (string.Equals(ticket.GetTokenId(), await tokens.GetIdAsync(token, context.RequestAborted)))
                {
                    continue;
                }

                try
                {
                    await tokens.RevokeAsync(token, context.RequestAborted);

                    logger.LogInformation("The token '{Identifier}' was automatically revoked.",
                        await tokens.GetIdAsync(token, context.RequestAborted));
                }

                catch (Exception exception)
                {
                    logger.LogWarning(0, exception, "An exception occurred while trying to revoke the tokens " +
                                                    "associated with the token '{Identifier}'.",
                                                    await tokens.GetIdAsync(token, context.RequestAborted));

                    return false;
                }
            }

            return true;
        }

        private async Task<bool> TryRedeemTokenAsync([NotNull] AuthenticationTicket ticket, [NotNull] HttpContext context)
        {
            var logger = context.RequestServices.GetRequiredService<ILogger<OpenIddictProvider<TApplication, TAuthorization, TScope, TToken>>>();
            var tokens = context.RequestServices.GetRequiredService<OpenIddictTokenManager<TToken>>();

            // Note: if the token identifier or the token itself
            // cannot be found, return true as the token doesn't need
            // to be revoked if it doesn't exist or is already invalid.
            var identifier = ticket.GetTokenId();
            if (string.IsNullOrEmpty(identifier))
            {
                return true;
            }

            var token = await tokens.FindByIdAsync(identifier, context.RequestAborted);
            if (token == null)
            {
                return true;
            }

            try
            {
                await tokens.RedeemAsync(token, context.RequestAborted);

                logger.LogInformation("The token '{Identifier}' was automatically marked as redeemed.", identifier);

                return true;
            }

            catch (Exception exception)
            {
                logger.LogWarning(0, exception, "An exception occurred while trying to " +
                                                "redeem the token '{Identifier}'.", identifier);

                return false;
            }
        }

        private async Task<bool> TryExtendTokenAsync(
            [NotNull] AuthenticationTicket ticket, [NotNull] HttpContext context, [NotNull] OpenIddictOptions options)
        {
            var logger = context.RequestServices.GetRequiredService<ILogger<OpenIddictProvider<TApplication, TAuthorization, TScope, TToken>>>();
            var tokens = context.RequestServices.GetRequiredService<OpenIddictTokenManager<TToken>>();

            var identifier = ticket.GetTokenId();
            if (string.IsNullOrEmpty(identifier))
            {
                return false;
            }

            var token = await tokens.FindByIdAsync(identifier, context.RequestAborted);
            if (token == null)
            {
                return false;
            }

            try
            {
                // Compute the new expiration date of the refresh token.
                var date = options.SystemClock.UtcNow;
                date += ticket.GetRefreshTokenLifetime() ?? options.RefreshTokenLifetime;

                await tokens.ExtendAsync(token, date, context.RequestAborted);

                logger.LogInformation("The expiration date of the refresh token '{Identifier}' " +
                                      "was automatically updated: {Date}.", identifier, date);

                return true;
            }

            catch (Exception exception)
            {
                logger.LogWarning(0, exception, "An exception occurred while trying to update the " +
                                                "expiration date of the token '{Identifier}'.", identifier);

                return false;
            }
        }
    }
}<|MERGE_RESOLUTION|>--- conflicted
+++ resolved
@@ -206,20 +206,11 @@
             ticket.SetTokenId(identifier);
 
             // Dynamically set the creation and expiration dates.
-<<<<<<< HEAD
-            ticket.Properties.IssuedUtc = await tokens.GetCreationDateAsync(token, context.RequestAborted);
-            ticket.Properties.ExpiresUtc = await tokens.GetExpirationDateAsync(token, context.RequestAborted);
-
-            // Restore the authorization identifier using the identifier attached with the database entry.
-            ticket.SetProperty(OpenIddictConstants.Properties.AuthorizationId,
-                await tokens.GetAuthorizationIdAsync(token, context.RequestAborted));
-=======
             ticket.Properties.IssuedUtc = descriptor.CreationDate;
             ticket.Properties.ExpiresUtc = descriptor.ExpirationDate;
 
             // Restore the authorization identifier using the identifier attached with the database entry.
             ticket.SetProperty(OpenIddictConstants.Properties.AuthorizationId, descriptor.AuthorizationId);
->>>>>>> 4f4eb434
 
             if (!string.IsNullOrEmpty(result))
             {
