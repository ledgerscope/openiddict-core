﻿/*
 * Licensed under the Apache License, Version 2.0 (http://www.apache.org/licenses/LICENSE-2.0)
 * See https://github.com/openiddict/openiddict-core for more information concerning
 * the license and the contributors participating to this project.
 */

using System.Diagnostics;
using System.Threading.Tasks;
using AspNet.Security.OpenIdConnect.Extensions;
using AspNet.Security.OpenIdConnect.Primitives;
using AspNet.Security.OpenIdConnect.Server;
using JetBrains.Annotations;
using Microsoft.Extensions.DependencyInjection;
using Microsoft.Extensions.Logging;
using OpenIddict.Core;

namespace OpenIddict
{
    public partial class OpenIddictProvider<TApplication, TAuthorization, TScope, TToken> : OpenIdConnectServerProvider
        where TApplication : class where TAuthorization : class where TScope : class where TToken : class
    {
        public override async Task ValidateTokenRequest([NotNull] ValidateTokenRequestContext context)
        {
            var options = (OpenIddictOptions) context.Options;

            var applications = context.HttpContext.RequestServices.GetRequiredService<OpenIddictApplicationManager<TApplication>>();
            var logger = context.HttpContext.RequestServices.GetRequiredService<ILogger<OpenIddictProvider<TApplication, TAuthorization, TScope, TToken>>>();

            // Reject token requests that don't specify a supported grant type.
            if (!options.GrantTypes.Contains(context.Request.GrantType))
            {
                logger.LogError("The token request was rejected because the '{Grant}' " +
                                "grant is not supported.", context.Request.GrantType);

                context.Reject(
                    error: OpenIdConnectConstants.Errors.UnsupportedGrantType,
                    description: "The specified 'grant_type' parameter is not supported.");

                return;
            }

            // Reject token requests that specify scope=offline_access if the refresh token flow is not enabled.
            if (context.Request.HasScope(OpenIdConnectConstants.Scopes.OfflineAccess) &&
               !options.GrantTypes.Contains(OpenIdConnectConstants.GrantTypes.RefreshToken))
            {
                context.Reject(
                    error: OpenIdConnectConstants.Errors.InvalidRequest,
                    description: "The 'offline_access' scope is not allowed.");

                return;
            }

            // Optimization: the OpenID Connect server middleware automatically rejects grant_type=authorization_code
            // requests missing the redirect_uri parameter if one was specified in the initial authorization request.
            // Since OpenIddict doesn't allow redirect_uri-less authorization requests, an earlier check can be made here,
            // which saves the OpenID Connect server middleware from having to deserialize the authorization code ticket.
            // See http://openid.net/specs/openid-connect-core-1_0.html#TokenRequestValidation for more information.
            if (context.Request.IsAuthorizationCodeGrantType() && string.IsNullOrEmpty(context.Request.RedirectUri))
            {
                context.Reject(
                    error: OpenIdConnectConstants.Errors.InvalidRequest,
                    description: "The mandatory 'redirect_uri' parameter is missing.");

                return;
            }

            // Note: the OpenID Connect server middleware allows returning a refresh token with grant_type=client_credentials,
            // though it's usually not recommended by the OAuth2 specification. To encourage developers to make a new
            // grant_type=client_credentials request instead of using refresh tokens, OpenIddict uses a stricter policy
            // that rejects grant_type=client_credentials requests containing the 'offline_access' scope.
            // See https://tools.ietf.org/html/rfc6749#section-4.4.3 for more information.
            if (context.Request.IsClientCredentialsGrantType() &&
                context.Request.HasScope(OpenIdConnectConstants.Scopes.OfflineAccess))
            {
                context.Reject(
                    error: OpenIdConnectConstants.Errors.InvalidRequest,
                    description: "The 'offline_access' scope is not valid for the specified 'grant_type' parameter.");

                return;
            }

            // Optimization: the OpenID Connect server middleware automatically rejects grant_type=client_credentials
            // requests when validation is skipped but an earlier check is made here to avoid making unnecessary
            // database roundtrips to retrieve the client application corresponding to the client_id.
            if (context.Request.IsClientCredentialsGrantType() && (string.IsNullOrEmpty(context.Request.ClientId) ||
                                                                   string.IsNullOrEmpty(context.Request.ClientSecret)))
            {
                context.Reject(
                    error: OpenIdConnectConstants.Errors.InvalidRequest,
                    description: "The 'client_id' and 'client_secret' parameters are " +
                                 "required when using the client credentials grant.");

                return;
            }

            // At this stage, skip client authentication if the client identifier is missing
            // or reject the token request if client identification is set as required.
            // Note: the OpenID Connect server middleware will automatically ensure that
            // the calling application cannot use an authorization code or a refresh token
            // if it's not the intended audience, even if client authentication was skipped.
            if (string.IsNullOrEmpty(context.ClientId))
            {
                // Reject the request if client identification is mandatory.
                if (options.RequireClientIdentification)
                {
                    logger.LogError("The token request was rejected becaused the " +
                                    "mandatory client_id parameter was missing or empty.");

                    context.Reject(
                        error: OpenIdConnectConstants.Errors.InvalidRequest,
                        description: "The mandatory 'client_id' parameter is missing.");

                    return;
                }

                logger.LogDebug("The token request validation process was partially skipped " +
                                "because the 'client_id' parameter was missing or empty.");

                context.Skip();

                return;
            }

            // Retrieve the application details corresponding to the requested client_id.
            var application = await applications.FindByClientIdAsync(context.ClientId, context.HttpContext.RequestAborted);
            if (application == null)
            {
                logger.LogError("The token request was rejected because the client " +
                                "application was not found: '{ClientId}'.", context.ClientId);

                context.Reject(
                    error: OpenIdConnectConstants.Errors.InvalidClient,
                    description: "The specified 'client_id' parameter is invalid.");

                return;
            }

<<<<<<< HEAD
            if (await applications.IsPublicAsync(application, context.HttpContext.RequestAborted))
=======
            // Store the application entity as a request property to make it accessible
            // from the other provider methods without having to call the store twice.
            context.Request.SetProperty($"{OpenIddictConstants.Properties.Application}:{context.ClientId}", application);

            if (await Applications.IsPublicAsync(application, context.HttpContext.RequestAborted))
>>>>>>> 9bae6740
            {
                // Note: public applications are not allowed to use the client credentials grant.
                if (context.Request.IsClientCredentialsGrantType())
                {
                    logger.LogError("The token request was rejected because the public client application '{ClientId}' " +
                                    "was not allowed to use the client credentials grant.", context.Request.ClientId);

                    context.Reject(
                        error: OpenIdConnectConstants.Errors.UnauthorizedClient,
                        description: "The specified 'grant_type' parameter is not valid for this client application.");

                    return;
                }

                // Reject token requests containing a client_secret when the client is a public application.
                if (!string.IsNullOrEmpty(context.ClientSecret))
                {
                    logger.LogError("The token request was rejected because the public application '{ClientId}' " +
                                    "was not allowed to send a client secret.", context.ClientId);

                    context.Reject(
                        error: OpenIdConnectConstants.Errors.InvalidRequest,
                        description: "The 'client_secret' parameter is not valid for this client application.");

                    return;
                }

                logger.LogDebug("The token request validation process was not fully validated because " +
                                "the client '{ClientId}' was a public application.", context.ClientId);

                // If client authentication cannot be enforced, call context.Skip() to inform
                // the OpenID Connect server middleware that the caller cannot be fully trusted.
                context.Skip();

                return;
            }

            // Confidential and hybrid applications MUST authenticate
            // to protect them from impersonation attacks.
            if (string.IsNullOrEmpty(context.ClientSecret))
            {
                logger.LogError("The token request was rejected because the confidential or hybrid application " +
                                "'{ClientId}' didn't specify a client secret.", context.ClientId);

                context.Reject(
                    error: OpenIdConnectConstants.Errors.InvalidClient,
                    description: "The 'client_secret' parameter required for this client application is missing.");

                return;
            }

            if (!await applications.ValidateClientSecretAsync(application, context.ClientSecret, context.HttpContext.RequestAborted))
            {
                logger.LogError("The token request was rejected because the confidential or hybrid application " +
                                "'{ClientId}' didn't specify valid client credentials.", context.ClientId);

                context.Reject(
                    error: OpenIdConnectConstants.Errors.InvalidClient,
                    description: "The specified client credentials are invalid.");

                return;
            }

            context.Validate();
        }

        public override async Task HandleTokenRequest([NotNull] HandleTokenRequestContext context)
        {
            var options = (OpenIddictOptions) context.Options;

            var logger = context.HttpContext.RequestServices.GetRequiredService<ILogger<OpenIddictProvider<TApplication, TAuthorization, TScope, TToken>>>();
            var tokens = context.HttpContext.RequestServices.GetRequiredService<OpenIddictTokenManager<TToken>>();

            if (context.Ticket != null)
            {
                // Store the authentication ticket as a request property so it can be later retrieved, if necessary.
                context.Request.SetProperty(OpenIddictConstants.Properties.AuthenticationTicket, context.Ticket);
            }

            if (options.DisableTokenRevocation || (!context.Request.IsAuthorizationCodeGrantType() &&
                                                   !context.Request.IsRefreshTokenGrantType()))
            {
                // Invoke the rest of the pipeline to allow
                // the user code to handle the token request.
                context.SkipToNextMiddleware();

                return;
            }

            Debug.Assert(context.Ticket != null, "The authentication ticket shouldn't be null.");

            // Extract the token identifier from the authentication ticket.
            var identifier = context.Ticket.GetTokenId();
<<<<<<< HEAD
            Debug.Assert(!string.IsNullOrEmpty(identifier),
                "The authentication ticket should contain a ticket identifier.");

            // Retrieve the authorization code/refresh token from the database and ensure it is still valid.
            var token = await tokens.FindByIdAsync(identifier, context.HttpContext.RequestAborted);
            if (token == null)
            {
                logger.LogError("The token request was rejected because the authorization code " +
                                "or refresh token '{Identifier}' was not found in the database.", identifier);

                context.Reject(
                    error: OpenIdConnectConstants.Errors.InvalidGrant,
                    description: context.Request.IsAuthorizationCodeGrantType() ?
                        "The specified authorization code is no longer valid." :
                        "The specified refresh token is no longer valid.");
=======
            Debug.Assert(!string.IsNullOrEmpty(identifier), "The authentication ticket should contain a token identifier.");
>>>>>>> 9bae6740

            // Retrieve the authorization code/refresh token from the request properties.
            var token = context.Request.GetProperty<TToken>($"{OpenIddictConstants.Properties.Token}:{identifier}");
            Debug.Assert(token != null, "The token shouldn't be null.");

            // If the authorization code/refresh token is already marked as redeemed, this may indicate that
            // it was compromised. In this case, revoke the authorization and all the associated tokens. 
            // See https://tools.ietf.org/html/rfc6749#section-10.5 for more information.
            if (await tokens.IsRedeemedAsync(token, context.HttpContext.RequestAborted))
            {
                // Try to revoke the authorization and the associated tokens.
                // If the operation fails, the helpers will automatically log
                // and swallow the exception to ensure that a valid error
                // response will be returned to the client application.
                await TryRevokeAuthorizationAsync(context.Ticket, context.HttpContext);
                await TryRevokeTokensAsync(context.Ticket, context.HttpContext);

                logger.LogError("The token request was rejected because the authorization code " +
                                "or refresh token '{Identifier}' has already been redeemed.", identifier);

                context.Reject(
                    error: OpenIdConnectConstants.Errors.InvalidGrant,
                    description: context.Request.IsAuthorizationCodeGrantType() ?
                        "The specified authorization code has already been redeemed." :
                        "The specified refresh token has already been redeemed.");

                return;
            }

            else if (!await tokens.IsValidAsync(token, context.HttpContext.RequestAborted))
            {
                logger.LogError("The token request was rejected because the authorization code " +
                                "or refresh token '{Identifier}' was no longer valid.", identifier);

                context.Reject(
                    error: OpenIdConnectConstants.Errors.InvalidGrant,
                    description: context.Request.IsAuthorizationCodeGrantType() ?
                        "The specified authorization code is no longer valid." :
                        "The specified refresh token is no longer valid.");

                return;
            }

            // Invoke the rest of the pipeline to allow
            // the user code to handle the token request.
            context.SkipToNextMiddleware();
        }
    }
}<|MERGE_RESOLUTION|>--- conflicted
+++ resolved
@@ -135,15 +135,11 @@
                 return;
             }
 
-<<<<<<< HEAD
-            if (await applications.IsPublicAsync(application, context.HttpContext.RequestAborted))
-=======
             // Store the application entity as a request property to make it accessible
             // from the other provider methods without having to call the store twice.
             context.Request.SetProperty($"{OpenIddictConstants.Properties.Application}:{context.ClientId}", application);
 
-            if (await Applications.IsPublicAsync(application, context.HttpContext.RequestAborted))
->>>>>>> 9bae6740
+            if (await applications.IsPublicAsync(application, context.HttpContext.RequestAborted))
             {
                 // Note: public applications are not allowed to use the client credentials grant.
                 if (context.Request.IsClientCredentialsGrantType())
@@ -237,25 +233,7 @@
 
             // Extract the token identifier from the authentication ticket.
             var identifier = context.Ticket.GetTokenId();
-<<<<<<< HEAD
-            Debug.Assert(!string.IsNullOrEmpty(identifier),
-                "The authentication ticket should contain a ticket identifier.");
-
-            // Retrieve the authorization code/refresh token from the database and ensure it is still valid.
-            var token = await tokens.FindByIdAsync(identifier, context.HttpContext.RequestAborted);
-            if (token == null)
-            {
-                logger.LogError("The token request was rejected because the authorization code " +
-                                "or refresh token '{Identifier}' was not found in the database.", identifier);
-
-                context.Reject(
-                    error: OpenIdConnectConstants.Errors.InvalidGrant,
-                    description: context.Request.IsAuthorizationCodeGrantType() ?
-                        "The specified authorization code is no longer valid." :
-                        "The specified refresh token is no longer valid.");
-=======
             Debug.Assert(!string.IsNullOrEmpty(identifier), "The authentication ticket should contain a token identifier.");
->>>>>>> 9bae6740
 
             // Retrieve the authorization code/refresh token from the request properties.
             var token = context.Request.GetProperty<TToken>($"{OpenIddictConstants.Properties.Token}:{identifier}");
