﻿/*
 * Licensed under the Apache License, Version 2.0 (http://www.apache.org/licenses/LICENSE-2.0)
 * See https://github.com/openiddict/openiddict-core for more information concerning
 * the license and the contributors participating to this project.
 */

using System;
using System.Diagnostics;
using System.Threading.Tasks;
using AspNet.Security.OpenIdConnect.Extensions;
using AspNet.Security.OpenIdConnect.Primitives;
using AspNet.Security.OpenIdConnect.Server;
using JetBrains.Annotations;
using Microsoft.Extensions.DependencyInjection;
using Microsoft.Extensions.Logging;
using OpenIddict.Core;

namespace OpenIddict
{
    public partial class OpenIddictProvider<TApplication, TAuthorization, TScope, TToken> : OpenIdConnectServerProvider
        where TApplication : class where TAuthorization : class where TScope : class where TToken : class
    {
        public override Task ExtractIntrospectionRequest([NotNull] ExtractIntrospectionRequestContext context)
        {
            // Note: the OpenID Connect server middleware supports both GET and POST
            // introspection requests but OpenIddict only accepts POST requests.
            if (!string.Equals(context.HttpContext.Request.Method, "POST", StringComparison.OrdinalIgnoreCase))
            {
                context.Reject(
                    error: OpenIdConnectConstants.Errors.InvalidRequest,
                    description: "The specified HTTP method is not valid.");

                return Task.FromResult(0);
            }

            return Task.FromResult(0);
        }

        public override async Task ValidateIntrospectionRequest([NotNull] ValidateIntrospectionRequestContext context)
        {
            var applications = context.HttpContext.RequestServices.GetRequiredService<OpenIddictApplicationManager<TApplication>>();
            var logger = context.HttpContext.RequestServices.GetRequiredService<ILogger<OpenIddictProvider<TApplication, TAuthorization, TScope, TToken>>>();

            // Note: the OpenID Connect server middleware supports unauthenticated introspection requests
            // but OpenIddict uses a stricter policy preventing unauthenticated/public applications
            // from using the introspection endpoint, as required by the specifications.
            // See https://tools.ietf.org/html/rfc7662#section-2.1 for more information.
            if (string.IsNullOrEmpty(context.ClientId) || string.IsNullOrEmpty(context.ClientSecret))
            {
                context.Reject(
                    error: OpenIdConnectConstants.Errors.InvalidRequest,
                    description: "The mandatory 'client_id' and/or 'client_secret' parameters are missing.");

                return;
            }

            // Retrieve the application details corresponding to the requested client_id.
<<<<<<< HEAD
            var application = await applications.FindByClientIdAsync(context.ClientId, context.HttpContext.RequestAborted);
=======
            var application = await Applications.FindByClientIdAsync(context.ClientId);
>>>>>>> 611e4a52
            if (application == null)
            {
                logger.LogError("The introspection request was rejected because the client " +
                                "application was not found: '{ClientId}'.", context.ClientId);

                context.Reject(
                    error: OpenIdConnectConstants.Errors.InvalidClient,
                    description: "The specified 'client_id' parameter is invalid.");

                return;
            }

            // Store the application entity as a request property to make it accessible
            // from the other provider methods without having to call the store twice.
            context.Request.SetProperty($"{OpenIddictConstants.Properties.Application}:{context.ClientId}", application);

            // Reject the request if the application is not allowed to use the introspection endpoint.
<<<<<<< HEAD
            if (!await applications.HasPermissionAsync(application,
                OpenIddictConstants.Permissions.Endpoints.Introspection, context.HttpContext.RequestAborted))
=======
            if (!await Applications.HasPermissionAsync(application, OpenIddictConstants.Permissions.Endpoints.Introspection))
>>>>>>> 611e4a52
            {
                logger.LogError("The introspection request was rejected because the application '{ClientId}' " +
                                "was not allowed to use the introspection endpoint.", context.ClientId);

                context.Reject(
                    error: OpenIdConnectConstants.Errors.UnauthorizedClient,
                    description: "This client application is not allowed to use the introspection endpoint.");

                return;
            }

            // Reject introspection requests sent by public applications.
<<<<<<< HEAD
            if (await applications.IsPublicAsync(application, context.HttpContext.RequestAborted))
=======
            if (await Applications.IsPublicAsync(application))
>>>>>>> 611e4a52
            {
                logger.LogError("The introspection request was rejected because the public application " +
                                "'{ClientId}' was not allowed to use this endpoint.", context.ClientId);

                context.Reject(
                    error: OpenIdConnectConstants.Errors.InvalidClient,
                    description: "This client application is not allowed to use the introspection endpoint.");

                return;
            }

            // Validate the client credentials.
<<<<<<< HEAD
            if (!await applications.ValidateClientSecretAsync(application, context.ClientSecret, context.HttpContext.RequestAborted))
=======
            if (!await Applications.ValidateClientSecretAsync(application, context.ClientSecret))
>>>>>>> 611e4a52
            {
                logger.LogError("The introspection request was rejected because the confidential or hybrid application " +
                                "'{ClientId}' didn't specify valid client credentials.", context.ClientId);

                context.Reject(
                    error: OpenIdConnectConstants.Errors.InvalidClient,
                    description: "The specified client credentials are invalid.");

                return;
            }

            context.Validate();
        }

        public override async Task HandleIntrospectionRequest([NotNull] HandleIntrospectionRequestContext context)
        {
            var options = (OpenIddictOptions) context.Options;

            var logger = context.HttpContext.RequestServices.GetRequiredService<ILogger<OpenIddictProvider<TApplication, TAuthorization, TScope, TToken>>>();
            var tokens = context.HttpContext.RequestServices.GetRequiredService<OpenIddictTokenManager<TToken>>();

            Debug.Assert(context.Ticket != null, "The authentication ticket shouldn't be null.");
            Debug.Assert(!string.IsNullOrEmpty(context.Request.ClientId), "The client_id parameter shouldn't be null.");

            var identifier = context.Ticket.GetTokenId();
            Debug.Assert(!string.IsNullOrEmpty(identifier), "The authentication ticket should contain a token identifier.");

            // Note: the OpenID Connect server middleware allows authorized presenters (e.g relying parties) to introspect access tokens
            // but OpenIddict uses a stricter policy that only allows resource servers to use the introspection endpoint, unless the ticket
            // doesn't have any audience: in this case, the caller is allowed to introspect the token even if it's not listed as a valid audience.
            if (context.Ticket.IsAccessToken() && context.Ticket.HasAudience() && !context.Ticket.HasAudience(context.Request.ClientId))
            {
                logger.LogWarning("The client application '{ClientId}' is not allowed to introspect the access " +
                                  "token '{Identifier}' because it's not listed as a valid audience.",
                                  context.Request.ClientId, identifier);

                context.Active = false;

                return;
            }

            if (options.DisableTokenRevocation)
            {
                return;
            }

            // When the received ticket is revocable, ensure it is still valid.
            if (options.UseReferenceTokens || context.Ticket.IsAuthorizationCode() || context.Ticket.IsRefreshToken())
            {
                // Retrieve the token from the request properties. If it's marked as invalid, return active = false.
                var token = context.Request.GetProperty<TToken>($"{OpenIddictConstants.Properties.Token}:{identifier}");
                Debug.Assert(token != null, "The token shouldn't be null.");

<<<<<<< HEAD
                if (!await tokens.IsValidAsync(token, context.HttpContext.RequestAborted))
=======
                if (!await Tokens.IsValidAsync(token))
>>>>>>> 611e4a52
                {
                    logger.LogInformation("The token '{Identifier}' was declared as inactive because it was revoked.", identifier);

                    context.Active = false;

                    return;
                }
            }
        }
    }
}<|MERGE_RESOLUTION|>--- conflicted
+++ resolved
@@ -55,11 +55,7 @@
             }
 
             // Retrieve the application details corresponding to the requested client_id.
-<<<<<<< HEAD
-            var application = await applications.FindByClientIdAsync(context.ClientId, context.HttpContext.RequestAborted);
-=======
-            var application = await Applications.FindByClientIdAsync(context.ClientId);
->>>>>>> 611e4a52
+            var application = await applications.FindByClientIdAsync(context.ClientId);
             if (application == null)
             {
                 logger.LogError("The introspection request was rejected because the client " +
@@ -77,12 +73,7 @@
             context.Request.SetProperty($"{OpenIddictConstants.Properties.Application}:{context.ClientId}", application);
 
             // Reject the request if the application is not allowed to use the introspection endpoint.
-<<<<<<< HEAD
-            if (!await applications.HasPermissionAsync(application,
-                OpenIddictConstants.Permissions.Endpoints.Introspection, context.HttpContext.RequestAborted))
-=======
-            if (!await Applications.HasPermissionAsync(application, OpenIddictConstants.Permissions.Endpoints.Introspection))
->>>>>>> 611e4a52
+            if (!await applications.HasPermissionAsync(application, OpenIddictConstants.Permissions.Endpoints.Introspection))
             {
                 logger.LogError("The introspection request was rejected because the application '{ClientId}' " +
                                 "was not allowed to use the introspection endpoint.", context.ClientId);
@@ -95,11 +86,7 @@
             }
 
             // Reject introspection requests sent by public applications.
-<<<<<<< HEAD
-            if (await applications.IsPublicAsync(application, context.HttpContext.RequestAborted))
-=======
-            if (await Applications.IsPublicAsync(application))
->>>>>>> 611e4a52
+            if (await applications.IsPublicAsync(application))
             {
                 logger.LogError("The introspection request was rejected because the public application " +
                                 "'{ClientId}' was not allowed to use this endpoint.", context.ClientId);
@@ -112,11 +99,7 @@
             }
 
             // Validate the client credentials.
-<<<<<<< HEAD
-            if (!await applications.ValidateClientSecretAsync(application, context.ClientSecret, context.HttpContext.RequestAborted))
-=======
-            if (!await Applications.ValidateClientSecretAsync(application, context.ClientSecret))
->>>>>>> 611e4a52
+            if (!await applications.ValidateClientSecretAsync(application, context.ClientSecret))
             {
                 logger.LogError("The introspection request was rejected because the confidential or hybrid application " +
                                 "'{ClientId}' didn't specify valid client credentials.", context.ClientId);
@@ -170,11 +153,7 @@
                 var token = context.Request.GetProperty<TToken>($"{OpenIddictConstants.Properties.Token}:{identifier}");
                 Debug.Assert(token != null, "The token shouldn't be null.");
 
-<<<<<<< HEAD
-                if (!await tokens.IsValidAsync(token, context.HttpContext.RequestAborted))
-=======
-                if (!await Tokens.IsValidAsync(token))
->>>>>>> 611e4a52
+                if (!await tokens.IsValidAsync(token))
                 {
                     logger.LogInformation("The token '{Identifier}' was declared as inactive because it was revoked.", identifier);
 
