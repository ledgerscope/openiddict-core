﻿/*
 * Licensed under the Apache License, Version 2.0 (http://www.apache.org/licenses/LICENSE-2.0)
 * See https://github.com/openiddict/openiddict-core for more information concerning
 * the license and the contributors participating to this project.
 */

using System;
using System.Diagnostics;
using System.Security.Cryptography;
using System.Threading.Tasks;
using AspNet.Security.OpenIdConnect.Extensions;
using AspNet.Security.OpenIdConnect.Primitives;
using AspNet.Security.OpenIdConnect.Server;
using JetBrains.Annotations;
using Microsoft.AspNetCore.Authentication;
using Microsoft.AspNetCore.Http;
using Microsoft.Extensions.DependencyInjection;
using Microsoft.Extensions.Logging;
using Microsoft.IdentityModel.Tokens;
using OpenIddict.Core;

namespace OpenIddict
{
    public partial class OpenIddictProvider<TApplication, TAuthorization, TScope, TToken> : OpenIdConnectServerProvider
        where TApplication : class where TAuthorization : class where TScope : class where TToken : class
    {
        public override async Task DeserializeAccessToken([NotNull] DeserializeAccessTokenContext context)
        {
            var options = (OpenIddictOptions) context.Options;
            if (!options.UseReferenceTokens)
            {
                return;
            }

            context.Ticket = await ReceiveTokenAsync(
                context.AccessToken, options, context.HttpContext,
                context.Request, context.DataFormat);

            // Prevent the OpenID Connect server middleware from using
            // its default logic to deserialize the reference token.
            if (context.Ticket != null)
            {
                context.HandleResponse();
            }

            else
            {
                context.SkipToNextMiddleware();
            }
        }

        public override async Task DeserializeAuthorizationCode([NotNull] DeserializeAuthorizationCodeContext context)
        {
            var options = (OpenIddictOptions) context.Options;
            if (!options.UseReferenceTokens)
            {
                return;
            }

            context.Ticket = await ReceiveTokenAsync(
                context.AuthorizationCode, options, context.HttpContext,
                context.Request, context.DataFormat);

            // Prevent the OpenID Connect server middleware from using
            // its default logic to deserialize the reference token.
            if (context.Ticket != null)
            {
                context.HandleResponse();
            }

            else
            {
                context.SkipToNextMiddleware();
            }
        }

        public override async Task DeserializeRefreshToken([NotNull] DeserializeRefreshTokenContext context)
        {
            var options = (OpenIddictOptions) context.Options;
            if (!options.UseReferenceTokens)
            {
                return;
            }

            context.Ticket = await ReceiveTokenAsync(
                context.RefreshToken, options, context.HttpContext,
                context.Request, context.DataFormat);

            // Prevent the OpenID Connect server middleware from using
            // its default logic to deserialize the reference token.
            if (context.Ticket != null)
            {
                context.HandleResponse();
            }

            else
            {
                context.SkipToNextMiddleware();
            }
        }

        public override async Task SerializeAccessToken([NotNull] SerializeAccessTokenContext context)
        {
            var token = await CreateTokenAsync(
                OpenIdConnectConstants.TokenUsages.AccessToken,
                context.Ticket, (OpenIddictOptions) context.Options,
                context.HttpContext, context.Request, context.DataFormat);

            // If a reference token was returned by CreateTokenAsync(),
            // force the OpenID Connect server middleware to use it.
            if (!string.IsNullOrEmpty(token))
            {
                context.AccessToken = token;
                context.HandleResponse();
            }

            // Otherwise, let the OpenID Connect server middleware
            // serialize the token using its default internal logic.
        }

        public override async Task SerializeAuthorizationCode([NotNull] SerializeAuthorizationCodeContext context)
        {
            Debug.Assert(context.Request.IsAuthorizationRequest(), "The request should be an authorization request.");

            var token = await CreateTokenAsync(
                OpenIdConnectConstants.TokenUsages.AuthorizationCode,
                context.Ticket, (OpenIddictOptions) context.Options,
                context.HttpContext, context.Request, context.DataFormat);

            // If a reference token was returned by CreateTokenAsync(),
            // force the OpenID Connect server middleware to use it.
            if (!string.IsNullOrEmpty(token))
            {
                context.AuthorizationCode = token;
                context.HandleResponse();
            }

            // Otherwise, let the OpenID Connect server middleware
            // serialize the token using its default internal logic.
        }

        public override async Task SerializeRefreshToken([NotNull] SerializeRefreshTokenContext context)
        {
            var options = (OpenIddictOptions) context.Options;

            var logger = context.HttpContext.RequestServices.GetRequiredService<ILogger<OpenIddictProvider<TApplication, TAuthorization, TScope, TToken>>>();
            var tokens = context.HttpContext.RequestServices.GetRequiredService<OpenIddictTokenManager<TToken>>();

            Debug.Assert(context.Request.IsTokenRequest(), "The request should be a token request.");

            // When rolling tokens are disabled, extend the expiration date associated with the
            // existing token instead of returning a new refresh token with a new expiration date.
            if (options.UseSlidingExpiration && !options.UseRollingTokens && context.Request.IsRefreshTokenGrantType())
            {
                var identifier = context.Request.GetProperty<string>(OpenIddictConstants.Properties.TokenId);

                var entry = await tokens.FindByIdAsync(identifier, context.HttpContext.RequestAborted);
                if (entry != null)
                {
                    logger.LogInformation("The expiration date of the '{Identifier}' token was automatically updated: {Date}.",
                                          identifier, context.Ticket.Properties.ExpiresUtc);

                    await tokens.ExtendAsync(entry, context.Ticket.Properties.ExpiresUtc, context.HttpContext.RequestAborted);

                    context.RefreshToken = null;
                    context.HandleResponse();

                    return;
                }

                // If the refresh token entry could not be
                // found in the database, generate a new one.
            }

            var token = await CreateTokenAsync(
                OpenIdConnectConstants.TokenUsages.RefreshToken, context.Ticket, options,
                context.HttpContext, context.Request, context.DataFormat);

            // If a reference token was returned by CreateTokenAsync(),
            // force the OpenID Connect server middleware to use it.
            if (!string.IsNullOrEmpty(token))
            {
                context.RefreshToken = token;
                context.HandleResponse();
            }

            // Otherwise, let the OpenID Connect server middleware
            // serialize the token using its default internal logic.
        }

        private async Task<string> CreateTokenAsync(
            [NotNull] string type, [NotNull] AuthenticationTicket ticket,
            [NotNull] OpenIddictOptions options, [NotNull] HttpContext context,
            [NotNull] OpenIdConnectRequest request,
            [NotNull] ISecureDataFormat<AuthenticationTicket> format)
        {
            var applications = context.RequestServices.GetRequiredService<OpenIddictApplicationManager<TApplication>>();
            var authorizations = context.RequestServices.GetRequiredService<OpenIddictAuthorizationManager<TAuthorization>>();
            var logger = context.RequestServices.GetRequiredService<ILogger<OpenIddictProvider<TApplication, TAuthorization, TScope, TToken>>>();
            var tokens = context.RequestServices.GetRequiredService<OpenIddictTokenManager<TToken>>();

            Debug.Assert(!(options.DisableTokenRevocation && options.UseReferenceTokens),
                "Token revocation cannot be disabled when using reference tokens.");

            Debug.Assert(!(options.DisableTokenRevocation && options.UseRollingTokens),
                "Token revocation cannot be disabled when using rolling tokens.");

            Debug.Assert(type != OpenIdConnectConstants.TokenUsages.IdToken,
                "Identity tokens shouldn't be stored in the database.");

            if (options.DisableTokenRevocation)
            {
                return null;
            }

            var descriptor = new OpenIddictTokenDescriptor
            {
                CreationDate = ticket.Properties.IssuedUtc,
                ExpirationDate = ticket.Properties.ExpiresUtc,
                Status = OpenIddictConstants.Statuses.Valid,
                Subject = ticket.Principal.GetClaim(OpenIdConnectConstants.Claims.Subject),
                Type = type
            };

            string result = null;

            // When reference tokens are enabled or when the token is an authorization code or a
            // refresh token, remove the unnecessary properties from the authentication ticket.
            if (options.UseReferenceTokens ||
               (type == OpenIdConnectConstants.TokenUsages.AuthorizationCode ||
                type == OpenIdConnectConstants.TokenUsages.RefreshToken))
            {
                ticket.Properties.IssuedUtc = ticket.Properties.ExpiresUtc = null;
                ticket.RemoveProperty(OpenIdConnectConstants.Properties.TokenId);
            }

            // If reference tokens are enabled, create a new entry for
            // authorization codes, refresh tokens and access tokens.
            if (options.UseReferenceTokens)
            {
                // Note: the data format is automatically replaced at startup time to ensure
                // that encrypted tokens stored in the database cannot be considered as
                // valid tokens if the developer decides to disable reference tokens support.
                descriptor.Ciphertext = format.Protect(ticket);

                // Generate a new crypto-secure random identifier that will be
                // substituted to the ciphertext returned by the data format.
                var bytes = new byte[256 / 8];
                options.RandomNumberGenerator.GetBytes(bytes);
                result = Base64UrlEncoder.Encode(bytes);

                // Compute the digest of the generated identifier and use
                // it as the hashed identifier of the reference token.
                // Doing that prevents token identifiers stolen from
                // the database from being used as valid reference tokens.
                using (var algorithm = SHA256.Create())
                {
                    descriptor.Hash = Convert.ToBase64String(algorithm.ComputeHash(bytes));
                }
            }

            // Otherwise, only create a token metadata entry for authorization codes and refresh tokens.
            else if (type != OpenIdConnectConstants.TokenUsages.AuthorizationCode &&
                     type != OpenIdConnectConstants.TokenUsages.RefreshToken)
            {
                return null;
            }

            // If the client application is known, associate it with the token.
            if (!string.IsNullOrEmpty(request.ClientId))
            {
                var application = await applications.FindByClientIdAsync(request.ClientId, context.RequestAborted);
                if (application == null)
                {
                    throw new InvalidOperationException("The client application cannot be retrieved from the database.");
                }

                descriptor.ApplicationId = await applications.GetIdAsync(application, context.RequestAborted);
            }

            // If an authorization identifier was specified, bind it to the token.
            if (ticket.HasProperty(OpenIddictConstants.Properties.AuthorizationId))
            {
                descriptor.AuthorizationId = ticket.GetProperty(OpenIddictConstants.Properties.AuthorizationId);
            }

            // Otherwise, create an ad-hoc authorization if the token is an authorization code.
            else if (type == OpenIdConnectConstants.TokenUsages.AuthorizationCode)
            {
                Debug.Assert(!string.IsNullOrEmpty(descriptor.ApplicationId), "The client identifier shouldn't be null.");

<<<<<<< HEAD
                var authorization = await authorizations.CreateAsync(new OpenIddictAuthorizationDescriptor
                {
                    ApplicationId = descriptor.ApplicationId,
                    Scopes = request.GetScopes(),
                    Subject = descriptor.Subject
                }, context.RequestAborted);

=======
                var authorization = await CreateAuthorizationAsync(descriptor, context, request);
>>>>>>> 8488dd4f
                if (authorization != null)
                {
                    descriptor.AuthorizationId = await authorizations.GetIdAsync(authorization, context.RequestAborted);

                    logger.LogInformation("An ad-hoc authorization was automatically created and " +
                                          "associated with the '{ClientId}' application: {Identifier}.",
                                          request.ClientId, descriptor.AuthorizationId);
                }
            }

            // If a null value was returned by CreateAsync(), return immediately.
            var token = await tokens.CreateAsync(descriptor, context.RequestAborted);
            if (token == null)
            {
                return null;
            }

            // Throw an exception if the token identifier can't be resolved.
            var identifier = await tokens.GetIdAsync(token, context.RequestAborted);
            if (string.IsNullOrEmpty(identifier))
            {
                throw new InvalidOperationException("The unique key associated with a refresh token cannot be null or empty.");
            }

            // Restore the token identifier using the unique
            // identifier attached with the database entry.
            ticket.SetTokenId(identifier);

            // Dynamically set the creation and expiration dates.
            ticket.Properties.IssuedUtc = await tokens.GetCreationDateAsync(token, context.RequestAborted);
            ticket.Properties.ExpiresUtc = await tokens.GetExpirationDateAsync(token, context.RequestAborted);

            ticket.SetProperty(OpenIddictConstants.Properties.AuthorizationId, descriptor.AuthorizationId);

            if (!string.IsNullOrEmpty(result))
            {
                logger.LogTrace("A new reference token was successfully generated and persisted " +
                                "in the database: {Token} ; {Claims} ; {Properties}.",
                                result, ticket.Principal.Claims, ticket.Properties.Items);
            }

            return result;
        }

        private async Task<AuthenticationTicket> ReceiveTokenAsync(
            [NotNull] string value, [NotNull] OpenIddictOptions options,
            [NotNull] HttpContext context, [NotNull] OpenIdConnectRequest request,
            [NotNull] ISecureDataFormat<AuthenticationTicket> format)
        {
            var logger = context.RequestServices.GetRequiredService<ILogger<OpenIddictProvider<TApplication, TAuthorization, TScope, TToken>>>();
            var tokens = context.RequestServices.GetRequiredService<OpenIddictTokenManager<TToken>>();

            if (!options.UseReferenceTokens)
            {
                return null;
            }

            string hash;
            try
            {
                // Compute the digest of the received token and use it
                // to retrieve the reference token from the database.
                using (var algorithm = SHA256.Create())
                {
                    hash = Convert.ToBase64String(algorithm.ComputeHash(Base64UrlEncoder.DecodeBytes(value)));
                }
            }

            // Swallow format-related exceptions to ensure badly formed
            // or tampered tokens don't cause an exception at this stage.
            catch
            {
                return null;
            }

            // Retrieve the token entry from the database. If it
            // cannot be found, assume the token is not valid.
            var token = await tokens.FindByHashAsync(hash, context.RequestAborted);
            if (token == null)
            {
                logger.LogInformation("The reference token corresponding to the '{Hash}' hashed " +
                                      "identifier cannot be found in the database.", hash);

                return null;
            }

            var identifier = await tokens.GetIdAsync(token, context.RequestAborted);
            if (string.IsNullOrEmpty(identifier))
            {
                logger.LogWarning("The identifier associated with the received token cannot be retrieved. " +
                                  "This may indicate that the token entry is corrupted.");

                return null;
            }

            // Extract the encrypted payload from the token. If it's null or empty,
            // assume the token is not a reference token and consider it as invalid.
            var ciphertext = await tokens.GetCiphertextAsync(token, context.RequestAborted);
            if (string.IsNullOrEmpty(ciphertext))
            {
                logger.LogWarning("The ciphertext associated with the token '{Identifier}' cannot be retrieved. " +
                                  "This may indicate that the token is not a reference token.", identifier);

                return null;
            }

            var ticket = format.Unprotect(ciphertext);
            if (ticket == null)
            {
                logger.LogWarning("The ciphertext associated with the token '{Identifier}' cannot be decrypted. " +
                                  "This may indicate that the token entry is corrupted or tampered.",
                                  await tokens.GetIdAsync(token, context.RequestAborted));

                return null;
            }

            // Restore the token identifier using the unique
            // identifier attached with the database entry.
            ticket.SetTokenId(identifier);

            // Dynamically set the creation and expiration dates.
            ticket.Properties.IssuedUtc = await tokens.GetCreationDateAsync(token, context.RequestAborted);
            ticket.Properties.ExpiresUtc = await tokens.GetExpirationDateAsync(token, context.RequestAborted);

            // If the authorization identifier cannot be found in the ticket properties,
            // try to restore it using the identifier associated with the database entry.
            if (!ticket.HasProperty(OpenIddictConstants.Properties.AuthorizationId))
            {
                ticket.SetProperty(OpenIddictConstants.Properties.AuthorizationId,
                    await tokens.GetAuthorizationIdAsync(token, context.RequestAborted));
            }

            logger.LogTrace("The reference token '{Identifier}' was successfully retrieved " +
                            "from the database and decrypted:  {Claims} ; {Properties}.",
                            identifier, ticket.Principal.Claims, ticket.Properties.Items);

            return ticket;
        }

        private Task<TAuthorization> CreateAuthorizationAsync(
            [NotNull] OpenIddictTokenDescriptor token,
            [NotNull] HttpContext context, [NotNull] OpenIdConnectRequest request)
        {
            var descriptor = new OpenIddictAuthorizationDescriptor
            {
                ApplicationId = token.ApplicationId,
                Status = OpenIddictConstants.Statuses.Valid,
                Subject = token.Subject
            };

            foreach (var scope in request.GetScopes())
            {
                descriptor.Scopes.Add(scope);
            }

            return Authorizations.CreateAsync(descriptor, context.RequestAborted);
        }
    }
}<|MERGE_RESOLUTION|>--- conflicted
+++ resolved
@@ -289,17 +289,7 @@
             {
                 Debug.Assert(!string.IsNullOrEmpty(descriptor.ApplicationId), "The client identifier shouldn't be null.");
 
-<<<<<<< HEAD
-                var authorization = await authorizations.CreateAsync(new OpenIddictAuthorizationDescriptor
-                {
-                    ApplicationId = descriptor.ApplicationId,
-                    Scopes = request.GetScopes(),
-                    Subject = descriptor.Subject
-                }, context.RequestAborted);
-
-=======
                 var authorization = await CreateAuthorizationAsync(descriptor, context, request);
->>>>>>> 8488dd4f
                 if (authorization != null)
                 {
                     descriptor.AuthorizationId = await authorizations.GetIdAsync(authorization, context.RequestAborted);
@@ -443,6 +433,8 @@
             [NotNull] OpenIddictTokenDescriptor token,
             [NotNull] HttpContext context, [NotNull] OpenIdConnectRequest request)
         {
+            var authorizations = context.RequestServices.GetRequiredService<OpenIddictAuthorizationManager<TAuthorization>>();
+
             var descriptor = new OpenIddictAuthorizationDescriptor
             {
                 ApplicationId = token.ApplicationId,
@@ -455,7 +447,7 @@
                 descriptor.Scopes.Add(scope);
             }
 
-            return Authorizations.CreateAsync(descriptor, context.RequestAborted);
+            return authorizations.CreateAsync(descriptor, context.RequestAborted);
         }
     }
 }