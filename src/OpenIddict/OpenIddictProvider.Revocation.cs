--- conflicted
+++ resolved
@@ -73,13 +73,8 @@
                     return;
                 }
 
-<<<<<<< HEAD
-                logger.LogInformation("The revocation request validation process was skipped " +
-                                      "because the client_id parameter was missing or empty.");
-=======
-                Logger.LogDebug("The revocation request validation process was skipped " +
+                logger.LogDebug("The revocation request validation process was skipped " +
                                 "because the client_id parameter was missing or empty.");
->>>>>>> f95a17ac
 
                 context.Skip();
 
@@ -90,7 +85,7 @@
             var application = await applications.FindByClientIdAsync(context.ClientId, context.HttpContext.RequestAborted);
             if (application == null)
             {
-                Logger.LogError("The revocation request was rejected because the client " +
+                logger.LogError("The revocation request was rejected because the client " +
                                 "application was not found: '{ClientId}'.", context.ClientId);
 
                 context.Reject(
@@ -100,18 +95,13 @@
                 return;
             }
 
-<<<<<<< HEAD
-            // Reject revocation requests containing a client_secret if the client application is not confidential.
+            // Reject revocation requests containing a client_secret if the application is a public client.
             if (await applications.IsPublicAsync(application, context.HttpContext.RequestAborted))
-=======
-            // Reject revocation requests containing a client_secret if the application is a public client.
-            if (await Applications.IsPublicAsync(application, context.HttpContext.RequestAborted))
->>>>>>> f95a17ac
             {
                 // Reject tokens requests containing a client_secret when the client is a public application.
                 if (!string.IsNullOrEmpty(context.ClientSecret))
                 {
-                    Logger.LogError("The revocation request was rejected because the public application " +
+                    logger.LogError("The revocation request was rejected because the public application " +
                                     "'{ClientId}' was not allowed to use this endpoint.", context.ClientId);
 
                     context.Reject(
@@ -121,13 +111,8 @@
                     return;
                 }
 
-<<<<<<< HEAD
-                logger.LogInformation("The revocation request validation process was not fully validated because " +
-                                      "the client '{ClientId}' was a public application.", context.ClientId);
-=======
-                Logger.LogDebug("The revocation request validation process was not fully validated because " +
+                logger.LogDebug("The revocation request validation process was not fully validated because " +
                                 "the client '{ClientId}' was a public application.", context.ClientId);
->>>>>>> f95a17ac
 
                 // If client authentication cannot be enforced, call context.Skip() to inform
                 // the OpenID Connect server middleware that the caller cannot be fully trusted.
@@ -140,7 +125,7 @@
             // to protect them from impersonation attacks.
             if (string.IsNullOrEmpty(context.ClientSecret))
             {
-                Logger.LogError("The revocation request was rejected because the confidential or hybrid application " +
+                logger.LogError("The revocation request was rejected because the confidential or hybrid application " +
                                 "'{ClientId}' didn't specify a client secret.", context.ClientId);
 
                 context.Reject(
@@ -152,7 +137,7 @@
 
             if (!await applications.ValidateClientSecretAsync(application, context.ClientSecret, context.HttpContext.RequestAborted))
             {
-                Logger.LogError("The revocation request was rejected because the confidential or hybrid application " +
+                logger.LogError("The revocation request was rejected because the confidential or hybrid application " +
                                 "'{ClientId}' didn't specify valid client credentials.", context.ClientId);
 
                 context.Reject(
