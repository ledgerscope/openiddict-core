﻿/*
 * Licensed under the Apache License, Version 2.0 (http://www.apache.org/licenses/LICENSE-2.0)
 * See https://github.com/openiddict/openiddict-core for more information concerning
 * the license and the contributors participating to this project.
 */

using System;
using System.Collections.Generic;
using System.Collections.Immutable;
using System.ComponentModel;
using System.Data;
using System.Linq;
using System.Text;
using System.Threading;
using System.Threading.Tasks;
using JetBrains.Annotations;
using Microsoft.EntityFrameworkCore;
using Microsoft.EntityFrameworkCore.Infrastructure;
using Microsoft.EntityFrameworkCore.Storage;
using Microsoft.Extensions.Caching.Memory;
using Microsoft.Extensions.Options;
using Newtonsoft.Json;
using Newtonsoft.Json.Linq;
using OpenIddict.Abstractions;
using OpenIddict.EntityFrameworkCore.Models;

namespace OpenIddict.EntityFrameworkCore
{
    /// <summary>
    /// Provides methods allowing to manage the authorizations stored in a database.
    /// </summary>
    /// <typeparam name="TContext">The type of the Entity Framework database context.</typeparam>
    public class OpenIddictAuthorizationStore<TContext> : OpenIddictAuthorizationStore<OpenIddictAuthorization,
                                                                                       OpenIddictApplication,
                                                                                       OpenIddictToken, TContext, string>
        where TContext : DbContext
    {
        public OpenIddictAuthorizationStore(
            [NotNull] IMemoryCache cache,
            [NotNull] TContext context,
            [NotNull] IOptions<OpenIddictEntityFrameworkCoreOptions> options)
            : base(cache, context, options)
        {
        }
    }

    /// <summary>
    /// Provides methods allowing to manage the authorizations stored in a database.
    /// </summary>
    /// <typeparam name="TContext">The type of the Entity Framework database context.</typeparam>
    /// <typeparam name="TKey">The type of the entity primary keys.</typeparam>
    public class OpenIddictAuthorizationStore<TContext, TKey> : OpenIddictAuthorizationStore<OpenIddictAuthorization<TKey>,
                                                                                             OpenIddictApplication<TKey>,
                                                                                             OpenIddictToken<TKey>, TContext, TKey>
        where TContext : DbContext
        where TKey : IEquatable<TKey>
    {
        public OpenIddictAuthorizationStore(
            [NotNull] IMemoryCache cache,
            [NotNull] TContext context,
            [NotNull] IOptions<OpenIddictEntityFrameworkCoreOptions> options)
            : base(cache, context, options)
        {
        }
    }

    /// <summary>
    /// Provides methods allowing to manage the authorizations stored in a database.
    /// </summary>
    /// <typeparam name="TAuthorization">The type of the Authorization entity.</typeparam>
    /// <typeparam name="TApplication">The type of the Application entity.</typeparam>
    /// <typeparam name="TToken">The type of the Token entity.</typeparam>
    /// <typeparam name="TContext">The type of the Entity Framework database context.</typeparam>
    /// <typeparam name="TKey">The type of the entity primary keys.</typeparam>
    public class OpenIddictAuthorizationStore<TAuthorization, TApplication, TToken, TContext, TKey> : IOpenIddictAuthorizationStore<TAuthorization>
        where TAuthorization : OpenIddictAuthorization<TKey, TApplication, TToken>
        where TApplication : OpenIddictApplication<TKey, TAuthorization, TToken>
        where TToken : OpenIddictToken<TKey, TApplication, TAuthorization>
        where TContext : DbContext
        where TKey : IEquatable<TKey>
    {
        public OpenIddictAuthorizationStore(
            [NotNull] IMemoryCache cache,
            [NotNull] TContext context,
            [NotNull] IOptions<OpenIddictEntityFrameworkCoreOptions> options)
        {
            Cache = cache;
            Context = context;
            Options = options;
        }

        /// <summary>
        /// Gets the memory cached associated with the current store.
        /// </summary>
        protected IMemoryCache Cache { get; }

        /// <summary>
        /// Gets the database context associated with the current store.
        /// </summary>
        protected TContext Context { get; }

        /// <summary>
        /// Gets the options associated with the current store.
        /// </summary>
        protected IOptions<OpenIddictEntityFrameworkCoreOptions> Options { get; }

        /// <summary>
        /// Gets the database set corresponding to the <typeparamref name="TApplication"/> entity.
        /// </summary>
        private DbSet<TApplication> Applications => Context.Set<TApplication>();

        /// <summary>
        /// Gets the database set corresponding to the <typeparamref name="TAuthorization"/> entity.
        /// </summary>
        private DbSet<TAuthorization> Authorizations => Context.Set<TAuthorization>();

        /// <summary>
        /// Gets the database set corresponding to the <typeparamref name="TToken"/> entity.
        /// </summary>
        private DbSet<TToken> Tokens => Context.Set<TToken>();

        /// <summary>
        /// Determines the number of authorizations that exist in the database.
        /// </summary>
        /// <param name="cancellationToken">The <see cref="CancellationToken"/> that can be used to abort the operation.</param>
        /// <returns>
        /// A <see cref="Task"/> that can be used to monitor the asynchronous operation,
        /// whose result returns the number of authorizations in the database.
        /// </returns>
        public virtual Task<long> CountAsync(CancellationToken cancellationToken)
            => Authorizations.LongCountAsync();

        /// <summary>
        /// Determines the number of authorizations that match the specified query.
        /// </summary>
        /// <typeparam name="TResult">The result type.</typeparam>
        /// <param name="query">The query to execute.</param>
        /// <param name="cancellationToken">The <see cref="CancellationToken"/> that can be used to abort the operation.</param>
        /// <returns>
        /// A <see cref="Task"/> that can be used to monitor the asynchronous operation,
        /// whose result returns the number of authorizations that match the specified query.
        /// </returns>
        public virtual Task<long> CountAsync<TResult>([NotNull] Func<IQueryable<TAuthorization>, IQueryable<TResult>> query, CancellationToken cancellationToken)
        {
            if (query == null)
            {
                throw new ArgumentNullException(nameof(query));
            }

            return query(Authorizations).LongCountAsync();
        }

        /// <summary>
        /// Creates a new authorization.
        /// </summary>
        /// <param name="authorization">The authorization to create.</param>
        /// <param name="cancellationToken">The <see cref="CancellationToken"/> that can be used to abort the operation.</param>
        /// <returns>
        /// A <see cref="Task"/> that can be used to monitor the asynchronous operation.
        /// </returns>
        public virtual Task CreateAsync([NotNull] TAuthorization authorization, CancellationToken cancellationToken)
        {
            if (authorization == null)
            {
                throw new ArgumentNullException(nameof(authorization));
            }

            Context.Add(authorization);

            return Context.SaveChangesAsync(cancellationToken);
        }

        /// <summary>
        /// Removes an existing authorization.
        /// </summary>
        /// <param name="authorization">The authorization to delete.</param>
        /// <param name="cancellationToken">The <see cref="CancellationToken"/> that can be used to abort the operation.</param>
        /// <returns>
        /// A <see cref="Task"/> that can be used to monitor the asynchronous operation.
        /// </returns>
        public virtual async Task DeleteAsync([NotNull] TAuthorization authorization, CancellationToken cancellationToken)
        {
            if (authorization == null)
            {
                throw new ArgumentNullException(nameof(authorization));
            }

            async Task<IDbContextTransaction> CreateTransactionAsync()
            {
                // Note: transactions that specify an explicit isolation level are only supported by
                // relational providers and trying to use them with a different provider results in
                // an invalid operation exception being thrown at runtime. To prevent that, a manual
                // check is made to ensure the underlying transaction manager is relational.
                var manager = Context.Database.GetService<IDbContextTransactionManager>();
                if (manager is IRelationalTransactionManager)
                {
                    try
                    {
                        return await Context.Database.BeginTransactionAsync(IsolationLevel.Serializable, cancellationToken);
                    }

                    catch
                    {
                        return null;
                    }
                }

                return null;
            }

            // Note: due to a bug in Entity Framework Core's query visitor, the tokens can't be
            // filtered using token.Application.Id.Equals(key). To work around this issue,
            // this local method uses an explicit join before applying the equality check.
            // See https://github.com/openiddict/openiddict-core/issues/499 for more information.

            Task<List<TToken>> ListTokensAsync()
                => (from token in Tokens.AsTracking()
                    join element in Authorizations.AsTracking() on token.Authorization.Id equals element.Id
                    where element.Id.Equals(authorization.Id)
                    select token).ToListAsync(cancellationToken);

            // To prevent an SQL exception from being thrown if a new associated entity is
            // created after the existing entries have been listed, the following logic is
            // executed in a serializable transaction, that will lock the affected tables.
            using (var transaction = await CreateTransactionAsync())
            {
                // Remove all the tokens associated with the authorization.
                foreach (var token in await ListTokensAsync())
                {
                    Context.Remove(token);
                }

                Context.Remove(authorization);

                try
                {
                    await Context.SaveChangesAsync(cancellationToken);
                    transaction?.Commit();
                }

                catch (DbUpdateConcurrencyException exception)
                {
                    throw new OpenIddictException(OpenIddictConstants.Exceptions.ConcurrencyError, new StringBuilder()
                        .AppendLine("The authorization was concurrently updated and cannot be persisted in its current state.")
                        .Append("Reload the authorization from the database and retry the operation.")
                        .ToString(), exception);
                }
            }
        }

        /// <summary>
        /// Retrieves the authorizations corresponding to the specified
        /// subject and associated with the application identifier.
        /// </summary>
        /// <param name="subject">The subject associated with the authorization.</param>
        /// <param name="client">The client associated with the authorization.</param>
        /// <param name="cancellationToken">The <see cref="CancellationToken"/> that can be used to abort the operation.</param>
        /// <returns>
        /// A <see cref="Task"/> that can be used to monitor the asynchronous operation,
        /// whose result returns the authorizations corresponding to the subject/client.
        /// </returns>
        public virtual async Task<ImmutableArray<TAuthorization>> FindAsync(
            [NotNull] string subject, [NotNull] string client, CancellationToken cancellationToken)
        {
            if (string.IsNullOrEmpty(subject))
            {
                throw new ArgumentException("The subject cannot be null or empty.", nameof(subject));
            }

            if (string.IsNullOrEmpty(client))
            {
                throw new ArgumentException("The client cannot be null or empty.", nameof(client));
            }

            // Note: due to a bug in Entity Framework Core's query visitor, the authorizations can't be
            // filtered using authorization.Application.Id.Equals(key). To work around this issue,
            // this method is overriden to use an explicit join before applying the equality check.
            // See https://github.com/openiddict/openiddict-core/issues/499 for more information.

            IQueryable<TAuthorization> Query(IQueryable<TAuthorization> authorizations,
                IQueryable<TApplication> applications, TKey key, string principal)
                => from authorization in authorizations.Include(authorization => authorization.Application).AsTracking()
                   where authorization.Subject == principal
                   join application in applications.AsTracking() on authorization.Application.Id equals application.Id
                   where application.Id.Equals(key)
                   select authorization;

            return ImmutableArray.CreateRange(await Query(
                Authorizations, Applications, ConvertIdentifierFromString(client), subject).ToListAsync(cancellationToken));
        }

        /// <summary>
        /// Retrieves the authorizations matching the specified parameters.
        /// </summary>
        /// <param name="subject">The subject associated with the authorization.</param>
        /// <param name="client">The client associated with the authorization.</param>
        /// <param name="status">The authorization status.</param>
        /// <param name="cancellationToken">The <see cref="CancellationToken"/> that can be used to abort the operation.</param>
        /// <returns>
        /// A <see cref="Task"/> that can be used to monitor the asynchronous operation,
        /// whose result returns the authorizations corresponding to the criteria.
        /// </returns>
        public virtual async Task<ImmutableArray<TAuthorization>> FindAsync(
            [NotNull] string subject, [NotNull] string client,
            [NotNull] string status, CancellationToken cancellationToken)
        {
            if (string.IsNullOrEmpty(subject))
            {
                throw new ArgumentException("The subject cannot be null or empty.", nameof(subject));
            }

            if (string.IsNullOrEmpty(client))
            {
                throw new ArgumentException("The client identifier cannot be null or empty.", nameof(client));
            }

            if (string.IsNullOrEmpty(status))
            {
                throw new ArgumentException("The status cannot be null or empty.", nameof(status));
            }

            // Note: due to a bug in Entity Framework Core's query visitor, the authorizations can't be
            // filtered using authorization.Application.Id.Equals(key). To work around this issue,
            // this method is overriden to use an explicit join before applying the equality check.
            // See https://github.com/openiddict/openiddict-core/issues/499 for more information.

            IQueryable<TAuthorization> Query(IQueryable<TAuthorization> authorizations,
                IQueryable<TApplication> applications, TKey key, string principal, string state)
                => from authorization in authorizations.Include(authorization => authorization.Application).AsTracking()
                   where authorization.Subject == principal && authorization.Status == state
                   join application in applications.AsTracking() on authorization.Application.Id equals application.Id
                   where application.Id.Equals(key)
                   select authorization;

            return ImmutableArray.CreateRange(await Query(
                Authorizations, Applications, ConvertIdentifierFromString(client), subject, status).ToListAsync(cancellationToken));
        }

        /// <summary>
        /// Retrieves the authorizations matching the specified parameters.
        /// </summary>
        /// <param name="subject">The subject associated with the authorization.</param>
        /// <param name="client">The client associated with the authorization.</param>
        /// <param name="status">The authorization status.</param>
        /// <param name="type">The authorization type.</param>
        /// <param name="cancellationToken">The <see cref="CancellationToken"/> that can be used to abort the operation.</param>
        /// <returns>
        /// A <see cref="Task"/> that can be used to monitor the asynchronous operation,
        /// whose result returns the authorizations corresponding to the criteria.
        /// </returns>
        public virtual async Task<ImmutableArray<TAuthorization>> FindAsync(
            [NotNull] string subject, [NotNull] string client,
            [NotNull] string status, [NotNull] string type, CancellationToken cancellationToken)
        {
            if (string.IsNullOrEmpty(subject))
            {
                throw new ArgumentException("The subject cannot be null or empty.", nameof(subject));
            }

            if (string.IsNullOrEmpty(client))
            {
                throw new ArgumentException("The client identifier cannot be null or empty.", nameof(client));
            }

            if (string.IsNullOrEmpty(status))
            {
                throw new ArgumentException("The status cannot be null or empty.", nameof(status));
            }

            if (string.IsNullOrEmpty(type))
            {
                throw new ArgumentException("The type cannot be null or empty.", nameof(type));
            }

            // Note: due to a bug in Entity Framework Core's query visitor, the authorizations can't be
            // filtered using authorization.Application.Id.Equals(key). To work around this issue,
            // this method is overriden to use an explicit join before applying the equality check.
            // See https://github.com/openiddict/openiddict-core/issues/499 for more information.

<<<<<<< HEAD
            IQueryable<TAuthorization> Query(IQueryable<TAuthorization> authorizations,
                IQueryable<TApplication> applications, TKey key, string principal, string state, string kind)
                => from authorization in authorizations.Include(authorization => authorization.Application).AsTracking()
                   where authorization.Subject == principal &&
                         authorization.Status == state &&
                         authorization.Type == kind
                   join application in applications.AsTracking() on authorization.Application.Id equals application.Id
                   where application.Id.Equals(key)
                   select authorization;

            return ImmutableArray.CreateRange(await Query(
                Authorizations, Applications, ConvertIdentifierFromString(client), subject, status, type).ToListAsync(cancellationToken));
        }
=======
        /// <summary>
        /// Retrieves the authorizations matching the specified parameters.
        /// </summary>
        /// <param name="subject">The subject associated with the authorization.</param>
        /// <param name="client">The client associated with the authorization.</param>
        /// <param name="status">The authorization status.</param>
        /// <param name="type">The authorization type.</param>
        /// <param name="scopes">The minimal scopes associated with the authorization.</param>
        /// <param name="cancellationToken">The <see cref="CancellationToken"/> that can be used to abort the operation.</param>
        /// <returns>
        /// A <see cref="Task"/> that can be used to monitor the asynchronous operation,
        /// whose result returns the authorizations corresponding to the criteria.
        /// </returns>
        public virtual async Task<ImmutableArray<TAuthorization>> FindAsync(
            [NotNull] string subject, [NotNull] string client,
            [NotNull] string status, [NotNull] string type,
            ImmutableArray<string> scopes, CancellationToken cancellationToken)
        {
            var authorizations = await FindAsync(subject, client, status, type, cancellationToken);
            if (authorizations.IsEmpty)
            {
                return ImmutableArray.Create<TAuthorization>();
            }

            var builder = ImmutableArray.CreateBuilder<TAuthorization>(authorizations.Length);

            foreach (var authorization in authorizations)
            {
                async Task<bool> HasScopesAsync()
                    => (await GetScopesAsync(authorization, cancellationToken))
                        .ToImmutableHashSet(StringComparer.Ordinal)
                        .IsSupersetOf(scopes);

                if (await HasScopesAsync())
                {
                    builder.Add(authorization);
                }
            }

            return builder.Count == builder.Capacity ?
                builder.MoveToImmutable() :
                builder.ToImmutable();
        }

        /// <summary>
        /// Exposes a compiled query allowing to retrieve an authorization using its unique identifier.
        /// </summary>
        private static readonly Func<TContext, TKey, Task<TAuthorization>> FindById =
            EF.CompileAsyncQuery((TContext context, TKey identifier) =>
                (from authorization in context.Set<TAuthorization>()
                    .Include(authorization => authorization.Application)
                    .AsTracking()
                 where authorization.Id.Equals(identifier)
                 select authorization).FirstOrDefault());
>>>>>>> 0f89f638

        /// <summary>
        /// Retrieves an authorization using its unique identifier.
        /// </summary>
        /// <param name="identifier">The unique identifier associated with the authorization.</param>
        /// <param name="cancellationToken">The <see cref="CancellationToken"/> that can be used to abort the operation.</param>
        /// <returns>
        /// A <see cref="Task"/> that can be used to monitor the asynchronous operation,
        /// whose result returns the authorization corresponding to the identifier.
        /// </returns>
        public virtual Task<TAuthorization> FindByIdAsync([NotNull] string identifier, CancellationToken cancellationToken)
        {
            if (string.IsNullOrEmpty(identifier))
            {
                throw new ArgumentException("The identifier cannot be null or empty.", nameof(identifier));
            }

            var key = ConvertIdentifierFromString(identifier);

            return (from authorization in Authorizations.Include(authorization => authorization.Application)
                    where authorization.Id.Equals(key)
                    select authorization).FirstOrDefaultAsync(cancellationToken);
        }

        /// <summary>
        /// Retrieves all the authorizations corresponding to the specified subject.
        /// </summary>
        /// <param name="subject">The subject associated with the authorization.</param>
        /// <param name="cancellationToken">The <see cref="CancellationToken"/> that can be used to abort the operation.</param>
        /// <returns>
        /// A <see cref="Task"/> that can be used to monitor the asynchronous operation,
        /// whose result returns the authorizations corresponding to the specified subject.
        /// </returns>
        public virtual async Task<ImmutableArray<TAuthorization>> FindBySubjectAsync(
            [NotNull] string subject, CancellationToken cancellationToken)
        {
            if (string.IsNullOrEmpty(subject))
            {
                throw new ArgumentException("The subject cannot be null or empty.", nameof(subject));
            }

            return ImmutableArray.CreateRange(
                await (from authorization in Authorizations.Include(authorization => authorization.Application)
                       where authorization.Subject == subject
                       select authorization).ToListAsync(cancellationToken));
        }

        /// <summary>
        /// Retrieves the optional application identifier associated with an authorization.
        /// </summary>
        /// <param name="authorization">The authorization.</param>
        /// <param name="cancellationToken">The <see cref="CancellationToken"/> that can be used to abort the operation.</param>
        /// <returns>
        /// A <see cref="ValueTask{TResult}"/> that can be used to monitor the asynchronous operation,
        /// whose result returns the application identifier associated with the authorization.
        /// </returns>
        public virtual ValueTask<string> GetApplicationIdAsync([NotNull] TAuthorization authorization, CancellationToken cancellationToken)
        {
            if (authorization == null)
            {
                throw new ArgumentNullException(nameof(authorization));
            }

            if (authorization.Application != null)
            {
                return new ValueTask<string>(ConvertIdentifierToString(authorization.Application.Id));
            }

            async Task<string> RetrieveApplicationIdAsync()
            {
                IQueryable<TKey> Query(IQueryable<TAuthorization> authorizations, TKey key)
                    => from element in authorizations
                       where element.Id.Equals(key) &&
                             element.Application != null
                       select element.Application.Id;

                return ConvertIdentifierToString(await GetAsync(
                    (authorizations, key) => Query(authorizations, key), authorization.Id, cancellationToken));
            }

            return new ValueTask<string>(RetrieveApplicationIdAsync());
        }

        /// <summary>
        /// Executes the specified query and returns the first element.
        /// </summary>
        /// <typeparam name="TState">The state type.</typeparam>
        /// <typeparam name="TResult">The result type.</typeparam>
        /// <param name="query">The query to execute.</param>
        /// <param name="state">The optional state.</param>
        /// <param name="cancellationToken">The <see cref="CancellationToken"/> that can be used to abort the operation.</param>
        /// <returns>
        /// A <see cref="Task"/> that can be used to monitor the asynchronous operation,
        /// whose result returns the first element returned when executing the query.
        /// </returns>
        public virtual Task<TResult> GetAsync<TState, TResult>(
            [NotNull] Func<IQueryable<TAuthorization>, TState, IQueryable<TResult>> query,
            [CanBeNull] TState state, CancellationToken cancellationToken)
        {
            if (query == null)
            {
                throw new ArgumentNullException(nameof(query));
            }

            return query(
                Authorizations.Include(authorization => authorization.Application)
                              .AsTracking(), state).FirstOrDefaultAsync(cancellationToken);
        }

        /// <summary>
        /// Retrieves the unique identifier associated with an authorization.
        /// </summary>
        /// <param name="authorization">The authorization.</param>
        /// <param name="cancellationToken">The <see cref="CancellationToken"/> that can be used to abort the operation.</param>
        /// <returns>
        /// A <see cref="ValueTask{TResult}"/> that can be used to monitor the asynchronous operation,
        /// whose result returns the unique identifier associated with the authorization.
        /// </returns>
        public virtual ValueTask<string> GetIdAsync([NotNull] TAuthorization authorization, CancellationToken cancellationToken)
        {
            if (authorization == null)
            {
                throw new ArgumentNullException(nameof(authorization));
            }

            return new ValueTask<string>(ConvertIdentifierToString(authorization.Id));
        }

        /// <summary>
        /// Retrieves the additional properties associated with an authorization.
        /// </summary>
        /// <param name="authorization">The authorization.</param>
        /// <param name="cancellationToken">The <see cref="CancellationToken"/> that can be used to abort the operation.</param>
        /// <returns>
        /// A <see cref="ValueTask{TResult}"/> that can be used to monitor the asynchronous operation,
        /// whose result returns all the additional properties associated with the authorization.
        /// </returns>
        public virtual ValueTask<JObject> GetPropertiesAsync([NotNull] TAuthorization authorization, CancellationToken cancellationToken)
        {
            if (authorization == null)
            {
                throw new ArgumentNullException(nameof(authorization));
            }

            if (string.IsNullOrEmpty(authorization.Properties))
            {
                return new ValueTask<JObject>(new JObject());
            }

            return new ValueTask<JObject>(JObject.Parse(authorization.Properties));
        }

        /// <summary>
        /// Retrieves the scopes associated with an authorization.
        /// </summary>
        /// <param name="authorization">The authorization.</param>
        /// <param name="cancellationToken">The <see cref="CancellationToken"/> that can be used to abort the operation.</param>
        /// <returns>
        /// A <see cref="ValueTask{TResult}"/> that can be used to monitor the asynchronous operation,
        /// whose result returns the scopes associated with the specified authorization.
        /// </returns>
        public virtual ValueTask<ImmutableArray<string>> GetScopesAsync([NotNull] TAuthorization authorization, CancellationToken cancellationToken)
        {
            if (authorization == null)
            {
                throw new ArgumentNullException(nameof(authorization));
            }

            if (string.IsNullOrEmpty(authorization.Scopes))
            {
                return new ValueTask<ImmutableArray<string>>(ImmutableArray.Create<string>());
            }

            return new ValueTask<ImmutableArray<string>>(JArray.Parse(authorization.Scopes).Select(element => (string) element).ToImmutableArray());
        }

        /// <summary>
        /// Retrieves the status associated with an authorization.
        /// </summary>
        /// <param name="authorization">The authorization.</param>
        /// <param name="cancellationToken">The <see cref="CancellationToken"/> that can be used to abort the operation.</param>
        /// <returns>
        /// A <see cref="ValueTask{TResult}"/> that can be used to monitor the asynchronous operation,
        /// whose result returns the status associated with the specified authorization.
        /// </returns>
        public virtual ValueTask<string> GetStatusAsync([NotNull] TAuthorization authorization, CancellationToken cancellationToken)
        {
            if (authorization == null)
            {
                throw new ArgumentNullException(nameof(authorization));
            }

            return new ValueTask<string>(authorization.Status);
        }

        /// <summary>
        /// Retrieves the subject associated with an authorization.
        /// </summary>
        /// <param name="authorization">The authorization.</param>
        /// <param name="cancellationToken">The <see cref="CancellationToken"/> that can be used to abort the operation.</param>
        /// <returns>
        /// A <see cref="ValueTask{TResult}"/> that can be used to monitor the asynchronous operation,
        /// whose result returns the subject associated with the specified authorization.
        /// </returns>
        public virtual ValueTask<string> GetSubjectAsync([NotNull] TAuthorization authorization, CancellationToken cancellationToken)
        {
            if (authorization == null)
            {
                throw new ArgumentNullException(nameof(authorization));
            }

            return new ValueTask<string>(authorization.Subject);
        }

        /// <summary>
        /// Retrieves the type associated with an authorization.
        /// </summary>
        /// <param name="authorization">The authorization.</param>
        /// <param name="cancellationToken">The <see cref="CancellationToken"/> that can be used to abort the operation.</param>
        /// <returns>
        /// A <see cref="ValueTask{TResult}"/> that can be used to monitor the asynchronous operation,
        /// whose result returns the type associated with the specified authorization.
        /// </returns>
        public virtual ValueTask<string> GetTypeAsync([NotNull] TAuthorization authorization, CancellationToken cancellationToken)
        {
            if (authorization == null)
            {
                throw new ArgumentNullException(nameof(authorization));
            }

            return new ValueTask<string>(authorization.Type);
        }

        /// <summary>
        /// Instantiates a new authorization.
        /// </summary>
        /// <param name="cancellationToken">The <see cref="CancellationToken"/> that can be used to abort the operation.</param>
        /// <returns>
        /// A <see cref="ValueTask{TResult}"/> that can be used to monitor the asynchronous operation,
        /// whose result returns the instantiated authorization, that can be persisted in the database.
        /// </returns>
        public virtual ValueTask<TAuthorization> InstantiateAsync(CancellationToken cancellationToken)
        {
            try
            {
                return new ValueTask<TAuthorization>(Activator.CreateInstance<TAuthorization>());
            }

            catch (MemberAccessException exception)
            {
                var source = new TaskCompletionSource<TAuthorization>();
                source.SetException(new InvalidOperationException(new StringBuilder()
                    .AppendLine("An error occurred while trying to create a new authorization instance.")
                    .Append("Make sure that the authorization entity is not abstract and has a public parameterless constructor ")
                    .Append("or create a custom authorization store that overrides 'InstantiateAsync()' to use a custom factory.")
                    .ToString(), exception));

                return new ValueTask<TAuthorization>(source.Task);
            }
        }

        /// <summary>
        /// Executes the specified query and returns all the corresponding elements.
        /// </summary>
        /// <param name="count">The number of results to return.</param>
        /// <param name="offset">The number of results to skip.</param>
        /// <param name="cancellationToken">The <see cref="CancellationToken"/> that can be used to abort the operation.</param>
        /// <returns>
        /// A <see cref="Task"/> that can be used to monitor the asynchronous operation,
        /// whose result returns all the elements returned when executing the specified query.
        /// </returns>
        public virtual async Task<ImmutableArray<TAuthorization>> ListAsync(
            [CanBeNull] int? count, [CanBeNull] int? offset, CancellationToken cancellationToken)
        {
            var query = Authorizations.Include(authorization => authorization.Application)
                                      .OrderBy(authorization => authorization.Id)
                                      .AsQueryable();

            if (offset.HasValue)
            {
                query = query.Skip(offset.Value);
            }

            if (count.HasValue)
            {
                query = query.Take(count.Value);
            }

            return ImmutableArray.CreateRange(await query.ToListAsync(cancellationToken));
        }

        /// <summary>
        /// Executes the specified query and returns all the corresponding elements.
        /// </summary>
        /// <typeparam name="TState">The state type.</typeparam>
        /// <typeparam name="TResult">The result type.</typeparam>
        /// <param name="query">The query to execute.</param>
        /// <param name="state">The optional state.</param>
        /// <param name="cancellationToken">The <see cref="CancellationToken"/> that can be used to abort the operation.</param>
        /// <returns>
        /// A <see cref="Task"/> that can be used to monitor the asynchronous operation,
        /// whose result returns all the elements returned when executing the specified query.
        /// </returns>
        public virtual async Task<ImmutableArray<TResult>> ListAsync<TState, TResult>(
            [NotNull] Func<IQueryable<TAuthorization>, TState, IQueryable<TResult>> query,
            [CanBeNull] TState state, CancellationToken cancellationToken)
        {
            if (query == null)
            {
                throw new ArgumentNullException(nameof(query));
            }

            return ImmutableArray.CreateRange(await query(
                Authorizations.Include(authorization => authorization.Application)
                              .AsTracking(), state).ToListAsync(cancellationToken));
        }

        /// <summary>
        /// Removes the ad-hoc authorizations that are marked as invalid or have no valid token attached.
        /// </summary>
        /// <param name="cancellationToken">The <see cref="CancellationToken"/> that can be used to abort the operation.</param>
        /// <returns>
        /// A <see cref="Task"/> that can be used to monitor the asynchronous operation.
        /// </returns>
        public virtual async Task PruneAsync(CancellationToken cancellationToken)
        {
            // Note: Entity Framework Core doesn't support set-based deletes, which prevents removing
            // entities in a single command without having to retrieve and materialize them first.
            // To work around this limitation, entities are manually listed and deleted using a batch logic.

            IList<Exception> exceptions = null;

            async Task<IDbContextTransaction> CreateTransactionAsync()
            {
                // Note: transactions that specify an explicit isolation level are only supported by
                // relational providers and trying to use them with a different provider results in
                // an invalid operation exception being thrown at runtime. To prevent that, a manual
                // check is made to ensure the underlying transaction manager is relational.
                var manager = Context.Database.GetService<IDbContextTransactionManager>();
                if (manager is IRelationalTransactionManager)
                {
                    // Note: relational providers like Sqlite are known to lack proper support
                    // for repeatable read transactions. To ensure this method can be safely used
                    // with such providers, the database transaction is created in a try/catch block.
                    try
                    {
                        return await Context.Database.BeginTransactionAsync(IsolationLevel.RepeatableRead, cancellationToken);
                    }

                    catch
                    {
                        return null;
                    }
                }

                return null;
            }

            for (var offset = 0; offset < 100_000; offset = offset + 1_000)
            {
                cancellationToken.ThrowIfCancellationRequested();

                // To prevent concurrency exceptions from being thrown if an entry is modified
                // after it was retrieved from the database, the following logic is executed in
                // a repeatable read transaction, that will put a lock on the retrieved entries
                // and thus prevent them from being concurrently modified outside this block.
                using (var transaction = await CreateTransactionAsync())
                {
                    var authorizations =
                        await (from authorization in Authorizations.Include(authorization => authorization.Tokens).AsTracking()
                               where authorization.Status != OpenIddictConstants.Statuses.Valid ||
                                    (authorization.Type == OpenIddictConstants.AuthorizationTypes.AdHoc &&
                                    !authorization.Tokens.Any(token => token.Status == OpenIddictConstants.Statuses.Valid))
                               orderby authorization.Id
                               select authorization).Skip(offset).Take(1_000).ToListAsync(cancellationToken);

                    if (authorizations.Count == 0)
                    {
                        break;
                    }

                    // Note: new tokens may be attached after the authorizations were retrieved
                    // from the database since the transaction level is deliberately limited to
                    // repeatable read instead of serializable for performance reasons). In this
                    // case, the operation will fail, which is considered an acceptable risk.
                    Context.RemoveRange(authorizations);
                    Context.RemoveRange(authorizations.SelectMany(authorization => authorization.Tokens));

                    try
                    {
                        await Context.SaveChangesAsync(cancellationToken);
                        transaction?.Commit();
                    }

                    catch (Exception exception)
                    {
                        if (exceptions == null)
                        {
                            exceptions = new List<Exception>(capacity: 1);
                        }

                        exceptions.Add(exception);
                    }
                }
            }

            if (exceptions != null)
            {
                throw new AggregateException("An error occurred while pruning authorizations.", exceptions);
            }
        }

        /// <summary>
        /// Sets the application identifier associated with an authorization.
        /// </summary>
        /// <param name="authorization">The authorization.</param>
        /// <param name="identifier">The unique identifier associated with the client application.</param>
        /// <param name="cancellationToken">The <see cref="CancellationToken"/> that can be used to abort the operation.</param>
        /// <returns>
        /// A <see cref="Task"/> that can be used to monitor the asynchronous operation.
        /// </returns>
        public virtual async Task SetApplicationIdAsync([NotNull] TAuthorization authorization,
            [CanBeNull] string identifier, CancellationToken cancellationToken)
        {
            if (authorization == null)
            {
                throw new ArgumentNullException(nameof(authorization));
            }

            if (!string.IsNullOrEmpty(identifier))
            {
                var key = ConvertIdentifierFromString(identifier);

                var application = await Applications.SingleOrDefaultAsync(element => element.Id.Equals(key), cancellationToken);
                if (application == null)
                {
                    throw new InvalidOperationException("The application associated with the authorization cannot be found.");
                }

                authorization.Application = application;
            }

            else
            {
                var key = await GetIdAsync(authorization, cancellationToken);

                // Try to retrieve the application associated with the authorization.
                // If none can be found, assume that no application is attached.
                var application = await Applications.FirstOrDefaultAsync(element => element.Authorizations.Any(t => t.Id.Equals(key)));
                if (application != null)
                {
                    application.Authorizations.Remove(authorization);
                }
            }
        }

        /// <summary>
        /// Sets the additional properties associated with an authorization.
        /// </summary>
        /// <param name="authorization">The authorization.</param>
        /// <param name="properties">The additional properties associated with the authorization.</param>
        /// <param name="cancellationToken">The <see cref="CancellationToken"/> that can be used to abort the operation.</param>
        /// <returns>
        /// A <see cref="Task"/> that can be used to monitor the asynchronous operation.
        /// </returns>
        public virtual Task SetPropertiesAsync([NotNull] TAuthorization authorization, [CanBeNull] JObject properties, CancellationToken cancellationToken)
        {
            if (authorization == null)
            {
                throw new ArgumentNullException(nameof(authorization));
            }

            if (properties == null)
            {
                authorization.Properties = null;

                return Task.FromResult(0);
            }

            authorization.Properties = properties.ToString(Formatting.None);

            return Task.FromResult(0);
        }

        /// <summary>
        /// Sets the scopes associated with an authorization.
        /// </summary>
        /// <param name="authorization">The authorization.</param>
        /// <param name="scopes">The scopes associated with the authorization.</param>
        /// <param name="cancellationToken">The <see cref="CancellationToken"/> that can be used to abort the operation.</param>
        /// <returns>
        /// A <see cref="Task"/> that can be used to monitor the asynchronous operation.
        /// </returns>
        public virtual Task SetScopesAsync([NotNull] TAuthorization authorization,
            ImmutableArray<string> scopes, CancellationToken cancellationToken)
        {
            if (authorization == null)
            {
                throw new ArgumentNullException(nameof(authorization));
            }

            if (scopes.IsDefaultOrEmpty)
            {
                authorization.Scopes = null;

                return Task.FromResult(0);
            }

            authorization.Scopes = new JArray(scopes.ToArray()).ToString(Formatting.None);

            return Task.FromResult(0);
        }

        /// <summary>
        /// Sets the status associated with an authorization.
        /// </summary>
        /// <param name="authorization">The authorization.</param>
        /// <param name="status">The status associated with the authorization.</param>
        /// <param name="cancellationToken">The <see cref="CancellationToken"/> that can be used to abort the operation.</param>
        /// <returns>
        /// A <see cref="Task"/> that can be used to monitor the asynchronous operation.
        /// </returns>
        public virtual Task SetStatusAsync([NotNull] TAuthorization authorization,
            [CanBeNull] string status, CancellationToken cancellationToken)
        {
            if (authorization == null)
            {
                throw new ArgumentNullException(nameof(authorization));
            }

            authorization.Status = status;

            return Task.FromResult(0);
        }

        /// <summary>
        /// Sets the subject associated with an authorization.
        /// </summary>
        /// <param name="authorization">The authorization.</param>
        /// <param name="subject">The subject associated with the authorization.</param>
        /// <param name="cancellationToken">The <see cref="CancellationToken"/> that can be used to abort the operation.</param>
        /// <returns>
        /// A <see cref="Task"/> that can be used to monitor the asynchronous operation.
        /// </returns>
        public virtual Task SetSubjectAsync([NotNull] TAuthorization authorization,
            [CanBeNull] string subject, CancellationToken cancellationToken)
        {
            if (authorization == null)
            {
                throw new ArgumentNullException(nameof(authorization));
            }

            authorization.Subject = subject;

            return Task.FromResult(0);
        }

        /// <summary>
        /// Sets the type associated with an authorization.
        /// </summary>
        /// <param name="authorization">The authorization.</param>
        /// <param name="type">The type associated with the authorization.</param>
        /// <param name="cancellationToken">The <see cref="CancellationToken"/> that can be used to abort the operation.</param>
        /// <returns>
        /// A <see cref="Task"/> that can be used to monitor the asynchronous operation.
        /// </returns>
        public virtual Task SetTypeAsync([NotNull] TAuthorization authorization,
            [CanBeNull] string type, CancellationToken cancellationToken)
        {
            if (authorization == null)
            {
                throw new ArgumentNullException(nameof(authorization));
            }

            authorization.Type = type;

            return Task.FromResult(0);
        }

        /// <summary>
        /// Updates an existing authorization.
        /// </summary>
        /// <param name="authorization">The authorization to update.</param>
        /// <param name="cancellationToken">The <see cref="CancellationToken"/> that can be used to abort the operation.</param>
        /// <returns>
        /// A <see cref="Task"/> that can be used to monitor the asynchronous operation.
        /// </returns>
        public virtual async Task UpdateAsync([NotNull] TAuthorization authorization, CancellationToken cancellationToken)
        {
            if (authorization == null)
            {
                throw new ArgumentNullException(nameof(authorization));
            }

            Context.Attach(authorization);

            // Generate a new concurrency token and attach it
            // to the authorization before persisting the changes.
            authorization.ConcurrencyToken = Guid.NewGuid().ToString();

            Context.Update(authorization);

            try
            {
                await Context.SaveChangesAsync(cancellationToken);
            }

            catch (DbUpdateConcurrencyException exception)
            {
                throw new OpenIddictException(OpenIddictConstants.Exceptions.ConcurrencyError, new StringBuilder()
                    .AppendLine("The authorization was concurrently updated and cannot be persisted in its current state.")
                    .Append("Reload the authorization from the database and retry the operation.")
                    .ToString(), exception);
            }
        }

        /// <summary>
        /// Converts the provided identifier to a strongly typed key object.
        /// </summary>
        /// <param name="identifier">The identifier to convert.</param>
        /// <returns>An instance of <typeparamref name="TKey"/> representing the provided identifier.</returns>
        public virtual TKey ConvertIdentifierFromString([CanBeNull] string identifier)
        {
            if (string.IsNullOrEmpty(identifier))
            {
                return default;
            }

            return (TKey) TypeDescriptor.GetConverter(typeof(TKey)).ConvertFromInvariantString(identifier);
        }

        /// <summary>
        /// Converts the provided identifier to its string representation.
        /// </summary>
        /// <param name="identifier">The identifier to convert.</param>
        /// <returns>A <see cref="string"/> representation of the provided identifier.</returns>
        public virtual string ConvertIdentifierToString([CanBeNull] TKey identifier)
        {
            if (Equals(identifier, default(TKey)))
            {
                return null;
            }

            return TypeDescriptor.GetConverter(typeof(TKey)).ConvertToInvariantString(identifier);
        }
    }
}<|MERGE_RESOLUTION|>--- conflicted
+++ resolved
@@ -377,7 +377,6 @@
             // this method is overriden to use an explicit join before applying the equality check.
             // See https://github.com/openiddict/openiddict-core/issues/499 for more information.
 
-<<<<<<< HEAD
             IQueryable<TAuthorization> Query(IQueryable<TAuthorization> authorizations,
                 IQueryable<TApplication> applications, TKey key, string principal, string state, string kind)
                 => from authorization in authorizations.Include(authorization => authorization.Application).AsTracking()
@@ -391,7 +390,7 @@
             return ImmutableArray.CreateRange(await Query(
                 Authorizations, Applications, ConvertIdentifierFromString(client), subject, status, type).ToListAsync(cancellationToken));
         }
-=======
+
         /// <summary>
         /// Retrieves the authorizations matching the specified parameters.
         /// </summary>
@@ -437,18 +436,6 @@
         }
 
         /// <summary>
-        /// Exposes a compiled query allowing to retrieve an authorization using its unique identifier.
-        /// </summary>
-        private static readonly Func<TContext, TKey, Task<TAuthorization>> FindById =
-            EF.CompileAsyncQuery((TContext context, TKey identifier) =>
-                (from authorization in context.Set<TAuthorization>()
-                    .Include(authorization => authorization.Application)
-                    .AsTracking()
-                 where authorization.Id.Equals(identifier)
-                 select authorization).FirstOrDefault());
->>>>>>> 0f89f638
-
-        /// <summary>
         /// Retrieves an authorization using its unique identifier.
         /// </summary>
         /// <param name="identifier">The unique identifier associated with the authorization.</param>
@@ -466,7 +453,7 @@
 
             var key = ConvertIdentifierFromString(identifier);
 
-            return (from authorization in Authorizations.Include(authorization => authorization.Application)
+            return (from authorization in Authorizations.Include(authorization => authorization.Application).AsTracking()
                     where authorization.Id.Equals(key)
                     select authorization).FirstOrDefaultAsync(cancellationToken);
         }
@@ -489,7 +476,7 @@
             }
 
             return ImmutableArray.CreateRange(
-                await (from authorization in Authorizations.Include(authorization => authorization.Application)
+                await (from authorization in Authorizations.Include(authorization => authorization.Application).AsTracking()
                        where authorization.Subject == subject
                        select authorization).ToListAsync(cancellationToken));
         }
@@ -518,7 +505,7 @@
             async Task<string> RetrieveApplicationIdAsync()
             {
                 IQueryable<TKey> Query(IQueryable<TAuthorization> authorizations, TKey key)
-                    => from element in authorizations
+                    => from element in authorizations.AsTracking()
                        where element.Id.Equals(key) &&
                              element.Application != null
                        select element.Application.Id;
@@ -723,7 +710,7 @@
         {
             var query = Authorizations.Include(authorization => authorization.Application)
                                       .OrderBy(authorization => authorization.Id)
-                                      .AsQueryable();
+                                      .AsTracking();
 
             if (offset.HasValue)
             {
