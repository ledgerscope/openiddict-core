--- conflicted
+++ resolved
@@ -202,186 +202,139 @@
         }
 
         /// <summary>
-<<<<<<< HEAD
-=======
-        /// Exposes a compiled query allowing to retrieve the tokens corresponding
-        /// to the specified subject and associated with the application identifier.
-        /// </summary>
-        private static readonly Func<TContext, TKey, string, AsyncEnumerable<TToken>> FindBySubjectAndClient =
+        /// Retrieves the tokens corresponding to the specified
+        /// subject and associated with the application identifier.
+        /// </summary>
+        /// <param name="subject">The subject associated with the token.</param>
+        /// <param name="client">The client associated with the token.</param>
+        /// <param name="cancellationToken">The <see cref="CancellationToken"/> that can be used to abort the operation.</param>
+        /// <returns>
+        /// A <see cref="Task"/> that can be used to monitor the asynchronous operation,
+        /// whose result returns the tokens corresponding to the subject/client.
+        /// </returns>
+        public virtual async Task<ImmutableArray<TToken>> FindAsync([NotNull] string subject,
+            [NotNull] string client, CancellationToken cancellationToken)
+        {
+            if (string.IsNullOrEmpty(subject))
+            {
+                throw new ArgumentException("The subject cannot be null or empty.", nameof(subject));
+            }
+
+            if (string.IsNullOrEmpty(client))
+            {
+                throw new ArgumentException("The client cannot be null or empty.", nameof(client));
+            }
+
+            IQueryable<TToken> Query(IQueryable<TApplication> applications, IQueryable<TToken> tokens, TKey key, string principal)
+                => from token in tokens.Include(token => token.Application).Include(token => token.Authorization).AsTracking()
+                   where token.Subject == subject
+                   join application in applications.AsTracking() on token.Application.Id equals application.Id
+                   where application.Id.Equals(key)
+                   select token;
+
+            return ImmutableArray.CreateRange(await Query(Applications, Tokens,
+                ConvertIdentifierFromString(client), subject).ToListAsync(cancellationToken));
+        }
+
+        /// <summary>
+        /// Retrieves the tokens matching the specified parameters.
+        /// </summary>
+        /// <param name="subject">The subject associated with the token.</param>
+        /// <param name="client">The client associated with the token.</param>
+        /// <param name="status">The token status.</param>
+        /// <param name="cancellationToken">The <see cref="CancellationToken"/> that can be used to abort the operation.</param>
+        /// <returns>
+        /// A <see cref="Task"/> that can be used to monitor the asynchronous operation,
+        /// whose result returns the tokens corresponding to the criteria.
+        /// </returns>
+        public virtual async Task<ImmutableArray<TToken>> FindAsync(
+            [NotNull] string subject, [NotNull] string client,
+            [NotNull] string status, CancellationToken cancellationToken)
+        {
+            if (string.IsNullOrEmpty(subject))
+            {
+                throw new ArgumentException("The subject cannot be null or empty.", nameof(subject));
+            }
+
+            if (string.IsNullOrEmpty(client))
+            {
+                throw new ArgumentException("The client identifier cannot be null or empty.", nameof(client));
+            }
+
+            if (string.IsNullOrEmpty(status))
+            {
+                throw new ArgumentException("The status cannot be null or empty.", nameof(status));
+            }
+
+            IQueryable<TToken> Query(IQueryable<TApplication> applications,
+                IQueryable<TToken> tokens, TKey key, string principal, string state)
+                => from token in tokens.Include(token => token.Application).Include(token => token.Authorization).AsTracking()
+                   where token.Subject == subject &&
+                         token.Status == status
+                   join application in applications.AsTracking() on token.Application.Id equals application.Id
+                   where application.Id.Equals(key)
+                   select token;
+
+            return ImmutableArray.CreateRange(await Query(Applications, Tokens,
+                ConvertIdentifierFromString(client), subject, status).ToListAsync(cancellationToken));
+        }
+
+        /// <summary>
+        /// Retrieves the tokens matching the specified parameters.
+        /// </summary>
+        /// <param name="subject">The subject associated with the token.</param>
+        /// <param name="client">The client associated with the token.</param>
+        /// <param name="status">The token status.</param>
+        /// <param name="type">The token type.</param>
+        /// <param name="cancellationToken">The <see cref="CancellationToken"/> that can be used to abort the operation.</param>
+        /// <returns>
+        /// A <see cref="Task"/> that can be used to monitor the asynchronous operation,
+        /// whose result returns the tokens corresponding to the criteria.
+        /// </returns>
+        public virtual async Task<ImmutableArray<TToken>> FindAsync(
+            [NotNull] string subject, [NotNull] string client,
+            [NotNull] string status, [NotNull] string type, CancellationToken cancellationToken)
+        {
+            if (string.IsNullOrEmpty(subject))
+            {
+                throw new ArgumentException("The subject cannot be null or empty.", nameof(subject));
+            }
+
+            if (string.IsNullOrEmpty(client))
+            {
+                throw new ArgumentException("The client identifier cannot be null or empty.", nameof(client));
+            }
+
+            if (string.IsNullOrEmpty(status))
+            {
+                throw new ArgumentException("The status cannot be null or empty.", nameof(status));
+            }
+
+            if (string.IsNullOrEmpty(type))
+            {
+                throw new ArgumentException("The type cannot be null or empty.", nameof(type));
+            }
+
             // Note: due to a bug in Entity Framework Core's query visitor, the authorizations can't be
             // filtered using token.Application.Id.Equals(key). To work around this issue,
             // this compiled query uses an explicit join before applying the equality check.
             // See https://github.com/openiddict/openiddict-core/issues/499 for more information.
-            EF.CompileAsyncQuery((TContext context, TKey identifier, string subject) =>
-                from token in context.Set<TToken>()
-                    .Include(token => token.Application)
-                    .Include(token => token.Authorization)
-                    .AsTracking()
-                where token.Subject == subject
-                join application in context.Set<TApplication>().AsTracking() on token.Application.Id equals application.Id
-                where application.Id.Equals(identifier)
-                select token);
-
-        /// <summary>
-        /// Retrieves the tokens corresponding to the specified
-        /// subject and associated with the application identifier.
-        /// </summary>
-        /// <param name="subject">The subject associated with the token.</param>
-        /// <param name="client">The client associated with the token.</param>
-        /// <param name="cancellationToken">The <see cref="CancellationToken"/> that can be used to abort the operation.</param>
-        /// <returns>
-        /// A <see cref="Task"/> that can be used to monitor the asynchronous operation,
-        /// whose result returns the tokens corresponding to the subject/client.
-        /// </returns>
-        public virtual async Task<ImmutableArray<TToken>> FindAsync([NotNull] string subject,
-            [NotNull] string client, CancellationToken cancellationToken)
-        {
-            if (string.IsNullOrEmpty(subject))
-            {
-                throw new ArgumentException("The subject cannot be null or empty.", nameof(subject));
-            }
-
-            if (string.IsNullOrEmpty(client))
-            {
-                throw new ArgumentException("The client cannot be null or empty.", nameof(client));
-            }
-
-            return ImmutableArray.CreateRange(await FindBySubjectAndClient(Context,
-                ConvertIdentifierFromString(client), subject).ToListAsync(cancellationToken));
-        }
-
-        /// <summary>
-        /// Exposes a compiled query allowing to retrieve the tokens matching the specified parameters.
-        /// </summary>
-        private static readonly Func<TContext, TKey, string, string, AsyncEnumerable<TToken>> FindBySubjectClientAndStatus =
-            // Note: due to a bug in Entity Framework Core's query visitor, the authorizations can't be
-            // filtered using token.Application.Id.Equals(key). To work around this issue,
-            // this compiled query uses an explicit join before applying the equality check.
-            // See https://github.com/openiddict/openiddict-core/issues/499 for more information.
-            EF.CompileAsyncQuery((TContext context, TKey identifier, string subject, string status) =>
-                from token in context.Set<TToken>()
-                    .Include(token => token.Application)
-                    .Include(token => token.Authorization)
-                    .AsTracking()
-                where token.Subject == subject && token.Status == status
-                join application in context.Set<TApplication>().AsTracking() on token.Application.Id equals application.Id
-                where application.Id.Equals(identifier)
-                select token);
-
-        /// <summary>
-        /// Retrieves the tokens matching the specified parameters.
-        /// </summary>
-        /// <param name="subject">The subject associated with the token.</param>
-        /// <param name="client">The client associated with the token.</param>
-        /// <param name="status">The token status.</param>
-        /// <param name="cancellationToken">The <see cref="CancellationToken"/> that can be used to abort the operation.</param>
-        /// <returns>
-        /// A <see cref="Task"/> that can be used to monitor the asynchronous operation,
-        /// whose result returns the tokens corresponding to the criteria.
-        /// </returns>
-        public virtual async Task<ImmutableArray<TToken>> FindAsync(
-            [NotNull] string subject, [NotNull] string client,
-            [NotNull] string status, CancellationToken cancellationToken)
-        {
-            if (string.IsNullOrEmpty(subject))
-            {
-                throw new ArgumentException("The subject cannot be null or empty.", nameof(subject));
-            }
-
-            if (string.IsNullOrEmpty(client))
-            {
-                throw new ArgumentException("The client identifier cannot be null or empty.", nameof(client));
-            }
-
-            if (string.IsNullOrEmpty(status))
-            {
-                throw new ArgumentException("The status cannot be null or empty.", nameof(status));
-            }
-
-            return ImmutableArray.CreateRange(await FindBySubjectClientAndStatus(Context,
-                ConvertIdentifierFromString(client), subject, status).ToListAsync(cancellationToken));
-        }
-
-        /// <summary>
-        /// Exposes a compiled query allowing to retrieve the tokens matching the specified parameters.
-        /// </summary>
-        private static readonly Func<TContext, TKey, string, string, string, AsyncEnumerable<TToken>> FindBySubjectClientStatusAndType =
-            // Note: due to a bug in Entity Framework Core's query visitor, the authorizations can't be
-            // filtered using token.Application.Id.Equals(key). To work around this issue,
-            // this compiled query uses an explicit join before applying the equality check.
-            // See https://github.com/openiddict/openiddict-core/issues/499 for more information.
-            EF.CompileAsyncQuery((TContext context, TKey identifier, string subject, string status, string type) =>
-                from token in context.Set<TToken>()
-                    .Include(token => token.Application)
-                    .Include(token => token.Authorization)
-                    .AsTracking()
-                where token.Subject == subject &&
-                      token.Status == status &&
-                      token.Type == type
-                join application in context.Set<TApplication>().AsTracking() on token.Application.Id equals application.Id
-                where application.Id.Equals(identifier)
-                select token);
-
-        /// <summary>
-        /// Retrieves the tokens matching the specified parameters.
-        /// </summary>
-        /// <param name="subject">The subject associated with the token.</param>
-        /// <param name="client">The client associated with the token.</param>
-        /// <param name="status">The token status.</param>
-        /// <param name="type">The token type.</param>
-        /// <param name="cancellationToken">The <see cref="CancellationToken"/> that can be used to abort the operation.</param>
-        /// <returns>
-        /// A <see cref="Task"/> that can be used to monitor the asynchronous operation,
-        /// whose result returns the tokens corresponding to the criteria.
-        /// </returns>
-        public virtual async Task<ImmutableArray<TToken>> FindAsync(
-            [NotNull] string subject, [NotNull] string client,
-            [NotNull] string status, [NotNull] string type, CancellationToken cancellationToken)
-        {
-            if (string.IsNullOrEmpty(subject))
-            {
-                throw new ArgumentException("The subject cannot be null or empty.", nameof(subject));
-            }
-
-            if (string.IsNullOrEmpty(client))
-            {
-                throw new ArgumentException("The client identifier cannot be null or empty.", nameof(client));
-            }
-
-            if (string.IsNullOrEmpty(status))
-            {
-                throw new ArgumentException("The status cannot be null or empty.", nameof(status));
-            }
-
-            if (string.IsNullOrEmpty(type))
-            {
-                throw new ArgumentException("The type cannot be null or empty.", nameof(type));
-            }
-
-            return ImmutableArray.CreateRange(await FindBySubjectClientStatusAndType(Context,
+
+            IQueryable<TToken> Query(IQueryable<TApplication> applications,
+                IQueryable<TToken> tokens, TKey key, string principal, string state, string kind)
+                => from token in tokens.Include(token => token.Application).Include(token => token.Authorization).AsTracking()
+                   where token.Subject == subject &&
+                         token.Status == status &&
+                         token.Type == type
+                   join application in applications.AsTracking() on token.Application.Id equals application.Id
+                   where application.Id.Equals(key)
+                   select token;
+
+            return ImmutableArray.CreateRange(await Query(Applications, Tokens,
                 ConvertIdentifierFromString(client), subject, status, type).ToListAsync(cancellationToken));
         }
 
         /// <summary>
-        /// Exposes a compiled query allowing to retrieve the list of
-        /// tokens corresponding to the specified application identifier.
-        /// </summary>
-        private static readonly Func<TContext, TKey, AsyncEnumerable<TToken>> FindByApplicationId =
-            // Note: due to a bug in Entity Framework Core's query visitor, the tokens can't be
-            // filtered using token.Application.Id.Equals(key). To work around this issue,
-            // this compiled query uses an explicit join before applying the equality check.
-            // See https://github.com/openiddict/openiddict-core/issues/499 for more information.
-            EF.CompileAsyncQuery((TContext context, TKey identifier) =>
-                from token in context.Set<TToken>()
-                    .Include(token => token.Application)
-                    .Include(token => token.Authorization)
-                    .AsTracking()
-                join application in context.Set<TApplication>().AsTracking() on token.Application.Id equals application.Id
-                where application.Id.Equals(identifier)
-                select token);
-
-        /// <summary>
->>>>>>> 0f89f638
         /// Retrieves the list of tokens corresponding to the specified application identifier.
         /// </summary>
         /// <param name="identifier">The application identifier associated with the tokens.</param>
@@ -461,7 +414,7 @@
 
             var key = ConvertIdentifierFromString(identifier);
 
-            return (from token in Tokens.Include(token => token.Application).Include(token => token.Authorization)
+            return (from token in Tokens.Include(token => token.Application).Include(token => token.Authorization).AsTracking()
                     where token.Id.Equals(key)
                     select token).FirstOrDefaultAsync(cancellationToken);
         }
@@ -483,7 +436,7 @@
                 throw new ArgumentException("The identifier cannot be null or empty.", nameof(identifier));
             }
 
-            return (from token in Tokens.Include(token => token.Application).Include(token => token.Authorization)
+            return (from token in Tokens.Include(token => token.Application).Include(token => token.Authorization).AsTracking()
                     where token.ReferenceId == identifier
                     select token).FirstOrDefaultAsync(cancellationToken);
         }
@@ -505,7 +458,7 @@
             }
 
             return ImmutableArray.CreateRange(
-                await (from token in Tokens.Include(token => token.Application).Include(token => token.Authorization)
+                await (from token in Tokens.Include(token => token.Application).Include(token => token.Authorization).AsTracking()
                        where token.Subject == subject
                        select token).ToListAsync(cancellationToken));
         }
@@ -534,7 +487,7 @@
             async Task<string> RetrieveApplicationIdAsync()
             {
                 IQueryable<TKey> Query(IQueryable<TToken> tokens, TKey key)
-                    => from element in tokens
+                    => from element in tokens.AsTracking()
                        where element.Id.Equals(key) &&
                              element.Application != null
                        select element.Application.Id;
@@ -596,7 +549,7 @@
             async Task<string> RetrieveAuthorizationIdAsync()
             {
                 IQueryable<TKey> Query(IQueryable<TToken> tokens, TKey key)
-                    => from element in tokens
+                    => from element in tokens.AsTracking()
                        where element.Id.Equals(key) &&
                              element.Authorization != null
                        select element.Authorization.Id;
@@ -829,7 +782,7 @@
             var query = Tokens.Include(token => token.Application)
                               .Include(token => token.Authorization)
                               .OrderBy(token => token.Id)
-                              .AsQueryable();
+                              .AsTracking();
 
             if (offset.HasValue)
             {
