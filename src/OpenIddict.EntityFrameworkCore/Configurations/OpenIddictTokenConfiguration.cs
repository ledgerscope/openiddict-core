﻿/*
 * Licensed under the Apache License, Version 2.0 (http://www.apache.org/licenses/LICENSE-2.0)
 * See https://github.com/openiddict/openiddict-core for more information concerning
 * the license and the contributors participating to this project.
 */

using System;
using System.ComponentModel;
using JetBrains.Annotations;
using Microsoft.EntityFrameworkCore;
using Microsoft.EntityFrameworkCore.Metadata.Builders;
using OpenIddict.EntityFrameworkCore.Models;

namespace OpenIddict.EntityFrameworkCore
{
    /// <summary>
    /// Defines a relational mapping for the Token entity.
    /// </summary>
    /// <typeparam name="TToken">The type of the Token entity.</typeparam>
    /// <typeparam name="TApplication">The type of the Application entity.</typeparam>
    /// <typeparam name="TAuthorization">The type of the Authorization entity.</typeparam>
    /// <typeparam name="TKey">The type of the Key entity.</typeparam>
    [EditorBrowsable(EditorBrowsableState.Never)]
    public class OpenIddictTokenConfiguration<TToken, TApplication, TAuthorization, TKey>
        where TToken : OpenIddictToken<TKey, TApplication, TAuthorization>
        where TApplication : OpenIddictApplication<TKey, TAuthorization, TToken>
        where TAuthorization : OpenIddictAuthorization<TKey, TApplication, TToken>
        where TKey : IEquatable<TKey>
    {
        public void Configure([NotNull] EntityTypeBuilder<TToken> builder)
        {
            if (builder == null)
            {
                throw new ArgumentNullException(nameof(builder));
            }

            // Warning: optional foreign keys MUST NOT be added as CLR properties because
            // Entity Framework would throw an exception due to the TKey generic parameter
            // being non-nullable when using value types like short, int, long or Guid.

<<<<<<< HEAD

            // If primary/foreign keys are strings, limit their length to ensure
            // they can be safely used in indexes, specially when the underlying
            // provider is known to not restrict the default length (e.g MySQL).
            if (typeof(TKey) == typeof(string))
            {
                builder.Property(typeof(string), nameof(OpenIddictToken.Application) +
                                                 nameof(OpenIddictApplication.Id))
                       .HasMaxLength(50);

                builder.Property(typeof(string), nameof(OpenIddictToken.Authorization) +
                                                 nameof(OpenIddictApplication.Id))
                       .HasMaxLength(50);

                builder.Property(token => token.Id)
                       .HasMaxLength(50);
            }

=======
>>>>>>> cdd85c99
            builder.HasKey(token => token.Id);

            builder.HasIndex(token => token.ReferenceId)
                   .IsUnique();

            builder.HasIndex(
                nameof(OpenIddictToken.Application) + nameof(OpenIddictApplication.Id),
                nameof(OpenIddictToken.Status),
                nameof(OpenIddictToken.Subject),
                nameof(OpenIddictToken.Type));

            builder.Property(token => token.ConcurrencyToken)
                   .HasMaxLength(50)
                   .IsConcurrencyToken();

            builder.Property(token => token.ReferenceId)
                   .HasMaxLength(100);

            builder.Property(token => token.Status)
                   .HasMaxLength(25)
                   .IsRequired();

            builder.Property(token => token.Subject)
                   .HasMaxLength(450)
                   .IsRequired();

            builder.Property(token => token.Type)
                   .HasMaxLength(25)
                   .IsRequired();

            builder.ToTable("OpenIddictTokens");
        }
    }
}<|MERGE_RESOLUTION|>--- conflicted
+++ resolved
@@ -38,27 +38,6 @@
             // Entity Framework would throw an exception due to the TKey generic parameter
             // being non-nullable when using value types like short, int, long or Guid.
 
-<<<<<<< HEAD
-
-            // If primary/foreign keys are strings, limit their length to ensure
-            // they can be safely used in indexes, specially when the underlying
-            // provider is known to not restrict the default length (e.g MySQL).
-            if (typeof(TKey) == typeof(string))
-            {
-                builder.Property(typeof(string), nameof(OpenIddictToken.Application) +
-                                                 nameof(OpenIddictApplication.Id))
-                       .HasMaxLength(50);
-
-                builder.Property(typeof(string), nameof(OpenIddictToken.Authorization) +
-                                                 nameof(OpenIddictApplication.Id))
-                       .HasMaxLength(50);
-
-                builder.Property(token => token.Id)
-                       .HasMaxLength(50);
-            }
-
-=======
->>>>>>> cdd85c99
             builder.HasKey(token => token.Id);
 
             builder.HasIndex(token => token.ReferenceId)
