--- conflicted
+++ resolved
@@ -223,12 +223,8 @@
             else if (request.IsAuthorizationCodeGrantType() || request.IsRefreshTokenGrantType())
             {
                 // Retrieve the claims principal stored in the authorization code/refresh token.
-<<<<<<< HEAD
                 var info = await HttpContext.Authentication.GetAuthenticateInfoAsync(
-                    OpenIdConnectServerDefaults.AuthenticationScheme);
-=======
-                var info = await HttpContext.AuthenticateAsync(OpenIddictServerDefaults.AuthenticationScheme);
->>>>>>> 92524d43
+                    OpenIddictServerDefaults.AuthenticationScheme);
 
                 // Retrieve the user profile corresponding to the authorization code/refresh token.
                 // Note: if you want to automatically invalidate the authorization code/refresh token
