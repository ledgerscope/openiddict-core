﻿using System.Threading.Tasks;
using AspNet.Security.OpenIdConnect.Primitives;
using Microsoft.AspNetCore.Authorization;
using Microsoft.AspNetCore.Identity;
using Microsoft.AspNetCore.Mvc;
using Mvc.Server.Models;
using Newtonsoft.Json.Linq;
using OpenIddict.Abstractions;
using OpenIddict.Validation;

namespace Mvc.Server.Controllers
{
    [Route("api")]
    public class UserinfoController : Controller
    {
        private readonly UserManager<ApplicationUser> _userManager;

        public UserinfoController(UserManager<ApplicationUser> userManager)
        {
            _userManager = userManager;
        }

        //
        // GET: /api/userinfo
<<<<<<< HEAD
        [Authorize(ActiveAuthenticationSchemes = OAuthValidationDefaults.AuthenticationScheme)]
=======
        [Authorize(AuthenticationSchemes = OpenIddictValidationDefaults.AuthenticationScheme)]
>>>>>>> c7650f8d
        [HttpGet("userinfo"), Produces("application/json")]
        public async Task<IActionResult> Userinfo()
        {
            var user = await _userManager.GetUserAsync(User);
            if (user == null)
            {
                return BadRequest(new OpenIdConnectResponse
                {
                    Error = OpenIdConnectConstants.Errors.InvalidGrant,
                    ErrorDescription = "The user profile is no longer available."
                });
            }

            var claims = new JObject();

            // Note: the "sub" claim is a mandatory claim and must be included in the JSON response.
            claims[OpenIdConnectConstants.Claims.Subject] = await _userManager.GetUserIdAsync(user);

            if (User.HasClaim(OpenIdConnectConstants.Claims.Scope, OpenIdConnectConstants.Scopes.Email))
            {
                claims[OpenIdConnectConstants.Claims.Email] = await _userManager.GetEmailAsync(user);
                claims[OpenIdConnectConstants.Claims.EmailVerified] = await _userManager.IsEmailConfirmedAsync(user);
            }

            if (User.HasClaim(OpenIdConnectConstants.Claims.Scope, OpenIdConnectConstants.Scopes.Phone))
            {
                claims[OpenIdConnectConstants.Claims.PhoneNumber] = await _userManager.GetPhoneNumberAsync(user);
                claims[OpenIdConnectConstants.Claims.PhoneNumberVerified] = await _userManager.IsPhoneNumberConfirmedAsync(user);
            }

            if (User.HasClaim(OpenIdConnectConstants.Claims.Scope, OpenIddictConstants.Scopes.Roles))
            {
                claims[OpenIddictConstants.Claims.Roles] = JArray.FromObject(await _userManager.GetRolesAsync(user));
            }

            // Note: the complete list of standard claims supported by the OpenID Connect specification
            // can be found here: http://openid.net/specs/openid-connect-core-1_0.html#StandardClaims

            return Json(claims);
        }
    }
}<|MERGE_RESOLUTION|>--- conflicted
+++ resolved
@@ -22,11 +22,7 @@
 
         //
         // GET: /api/userinfo
-<<<<<<< HEAD
-        [Authorize(ActiveAuthenticationSchemes = OAuthValidationDefaults.AuthenticationScheme)]
-=======
-        [Authorize(AuthenticationSchemes = OpenIddictValidationDefaults.AuthenticationScheme)]
->>>>>>> c7650f8d
+        [Authorize(ActiveAuthenticationSchemes = OpenIddictValidationDefaults.AuthenticationScheme)]
         [HttpGet("userinfo"), Produces("application/json")]
         public async Task<IActionResult> Userinfo()
         {
